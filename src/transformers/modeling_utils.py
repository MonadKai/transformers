--- conflicted
+++ resolved
@@ -5807,16 +5807,7 @@
         if _torch_distributed_available and torch.distributed.is_initialized()
         else None
     )
-<<<<<<< HEAD
-
-    parameter_count = defaultdict(lambda: 0)
-    allocation_factor = 1
-    if _torch_distributed_available or len(set(accelerator_device_map.values())) >= 2:
-        allocation_factor = 4
-
-=======
     total_byte_count = defaultdict(lambda: 0)
->>>>>>> 0c3dc0c0
     for param_name, device in accelerator_device_map.items():
         param = model.get_parameter_or_buffer(param_name)
         # The dtype of different parameters may be different with composite models or `keep_in_fp32_modules`
@@ -5836,11 +5827,7 @@
             # Allow up to 95% of max device memory
             byte_count = min(byte_count, int(0.95 * device_memory))
         # Allocate memory
-<<<<<<< HEAD
-        _ = torch.empty(byte_count // allocation_factor, dtype=torch.float16, device=device, requires_grad=False)
-=======
         _ = torch.empty(byte_count // factor, dtype=torch.float16, device=device, requires_grad=False)
->>>>>>> 0c3dc0c0
 
 
 def get_disk_only_shard_files(device_map, weight_map):
