# coding=utf-8
# Copyright 2023 Meta AI and The HuggingFace Inc. team. All rights reserved.
#
# Licensed under the Apache License, Version 2.0 (the "License");
# you may not use this file except in compliance with the License.
# You may obtain a copy of the License at
#
#     http://www.apache.org/licenses/LICENSE-2.0
#
# Unless required by applicable law or agreed to in writing, software
# distributed under the License is distributed on an "AS IS" BASIS,
# WITHOUT WARRANTIES OR CONDITIONS OF ANY KIND, either express or implied.
# See the License for the specific language governing permissions and
# limitations under the License.
"""PyTorch Musicgen model."""

import copy
import inspect
import math
import random
from dataclasses import dataclass
from typing import TYPE_CHECKING, Any, Callable, Dict, List, Optional, Tuple, Union

import torch
import torch.nn as nn
from torch.nn import CrossEntropyLoss

from ...activations import ACT2FN
from ...generation import (
    ClassifierFreeGuidanceLogitsProcessor,
    GenerationConfig,
    GenerationMixin,
    GenerationMode,
    LogitsProcessorList,
    StoppingCriteriaList,
)
from ...modeling_attn_mask_utils import (
    _prepare_4d_attention_mask,
    _prepare_4d_attention_mask_for_sdpa,
    _prepare_4d_causal_attention_mask,
    _prepare_4d_causal_attention_mask_for_sdpa,
)
from ...modeling_flash_attention_utils import (
    FlashAttentionKwargs,
)
from ...modeling_outputs import (
    BaseModelOutput,
    BaseModelOutputWithPastAndCrossAttentions,
    CausalLMOutputWithCrossAttentions,
    ModelOutput,
    Seq2SeqLMOutput,
)
from ...modeling_utils import ALL_ATTENTION_FUNCTIONS, PreTrainedModel
from ...processing_utils import Unpack
from ...utils import auto_docstring, is_torch_flex_attn_available, logging
from ..auto.configuration_auto import AutoConfig
from ..auto.modeling_auto import AutoModel
from .configuration_musicgen import MusicgenConfig, MusicgenDecoderConfig


if is_torch_flex_attn_available():
    from ...integrations.flex_attention import make_flex_block_causal_mask


if TYPE_CHECKING:
    from ...generation.streamers import BaseStreamer

logger = logging.get_logger(__name__)


@dataclass
class MusicgenUnconditionalInput(ModelOutput):
    """
    Args:
        encoder_outputs  (`Tuple[torch.FloatTensor]` of length 1, with tensor shape `(batch_size, sequence_length, hidden_size)`):
            Sequence of hidden-states at the output of the last layer of the text encoder model.
        attention_mask (`torch.LongTensor`)  of shape `(batch_size, sequence_length)`, *optional*):
            Encoder attention mask to avoid performing attention on padding token indices. Mask values selected in `[0,
            1]`: 1 for tokens that are **not masked**, 0 for tokens that are **masked**.
        guidance_scale (`float`, *optional*):
            Guidance scale for classifier free guidance, setting the balance between the conditional logits (predicted
            from the prompts) and the unconditional logits (predicted without prompts).
    """

    encoder_outputs: Tuple[torch.FloatTensor] = None
    attention_mask: Optional[torch.LongTensor] = None
    guidance_scale: Optional[float] = None


def shift_tokens_right(input_ids: torch.Tensor, pad_token_id: int, decoder_start_token_id: int):
    """
    Shift input ids one token to the right.
    """
    # transpose to get (bsz, num_codebooks, seq_len)
    input_ids = input_ids.transpose(1, 2)
    shifted_input_ids = input_ids.new_zeros(input_ids.shape)
    shifted_input_ids[..., 1:] = input_ids[..., :-1].clone()
    if decoder_start_token_id is None:
        raise ValueError("Make sure to set the decoder_start_token_id attribute of the model's configuration.")
    shifted_input_ids[..., 0] = decoder_start_token_id

    if pad_token_id is None:
        raise ValueError("Make sure to set the pad_token_id attribute of the model's configuration.")
    # replace possible -100 values in labels by `pad_token_id`
    shifted_input_ids.masked_fill_(shifted_input_ids == -100, pad_token_id)

    return shifted_input_ids


class MusicgenSinusoidalPositionalEmbedding(nn.Module):
    """This module produces sinusoidal positional embeddings of any length."""

    def __init__(self, num_positions: int, embedding_dim: int):
        super().__init__()
        self.embedding_dim = embedding_dim
        self.make_weights(num_positions, embedding_dim)

    def make_weights(self, num_embeddings: int, embedding_dim: int):
        emb_weights = self.get_embedding(num_embeddings, embedding_dim)
        if hasattr(self, "weights"):
            # in forward put the weights on the correct dtype and device of the param
            emb_weights = emb_weights.to(dtype=self.weights.dtype, device=self.weights.device)

        self.register_buffer("weights", emb_weights, persistent=False)

    @staticmethod
    def get_embedding(num_embeddings: int, embedding_dim: int):
        """
        Build sinusoidal embeddings. This matches the implementation in tensor2tensor, but differs slightly from the
        description in Section 3.5 of "Attention Is All You Need".
        """
        half_dim = embedding_dim // 2
        emb = math.log(10000) / (half_dim - 1)
        emb = torch.exp(torch.arange(half_dim, dtype=torch.int64).float() * -emb)
        emb = torch.arange(num_embeddings, dtype=torch.int64).float().unsqueeze(1) * emb.unsqueeze(0)
        emb = torch.cat([torch.cos(emb), torch.sin(emb)], dim=1).view(num_embeddings, -1)
        if embedding_dim % 2 == 1:
            # zero pad
            emb = torch.cat([emb, torch.zeros(num_embeddings, 1)], dim=1)
        return emb.to(torch.get_default_dtype())

    @torch.no_grad()
    def forward(self, input_ids: torch.Tensor, past_key_values_length: int = 0):
        bsz, codebooks, seq_len = input_ids.size()
        # Create the position ids from the input token ids.
        position_ids = (torch.arange(seq_len) + past_key_values_length).to(input_ids.device)
        # expand embeddings if needed
        if seq_len > self.weights.size(0):
            self.make_weights(seq_len + self.offset, self.embedding_dim)
        return self.weights.index_select(0, position_ids.view(-1)).detach()


# Copied from transformers.models.bart.modeling_bart.eager_attn_forward
def eager_attn_forward(
    module: nn.Module,
    query: torch.Tensor,
    key: torch.Tensor,
    value: torch.Tensor,
    attention_mask: Optional[torch.Tensor],
    scaling: float,
    dropout: float = 0.0,
    layer_head_mask: Optional[torch.Tensor] = None,
    **kwargs,
):
    attn_weights = torch.matmul(query, key.transpose(2, 3)) * scaling
    if attention_mask is not None:
        attn_weights = attn_weights + attention_mask

    attn_weights = nn.functional.softmax(attn_weights, dim=-1)

    if layer_head_mask is not None:
        attn_weights = attn_weights * layer_head_mask.view(1, -1, 1, 1)

    attn_weights = nn.functional.dropout(attn_weights, p=dropout, training=module.training)
    attn_output = torch.matmul(attn_weights, value)
    attn_output = attn_output.transpose(1, 2).contiguous()

    return attn_output, attn_weights


# Copied from transformers.models.bart.modeling_bart.BartAttention with Bart->Musicgen
class MusicgenAttention(nn.Module):
    """Multi-headed attention from 'Attention Is All You Need' paper"""

    def __init__(
        self,
        embed_dim: int,
        num_heads: int,
        dropout: float = 0.0,
        is_decoder: bool = False,
        bias: bool = True,
        is_causal: bool = False,
        config: Optional[MusicgenConfig] = None,
    ):
        super().__init__()
        self.embed_dim = embed_dim
        self.num_heads = num_heads
        self.dropout = dropout
        self.head_dim = embed_dim // num_heads
        self.config = config

        if (self.head_dim * num_heads) != self.embed_dim:
            raise ValueError(
                f"embed_dim must be divisible by num_heads (got `embed_dim`: {self.embed_dim}"
                f" and `num_heads`: {num_heads})."
            )
        self.scaling = self.head_dim**-0.5
        self.is_decoder = is_decoder
        self.is_causal = is_causal

        self.k_proj = nn.Linear(embed_dim, embed_dim, bias=bias)
        self.v_proj = nn.Linear(embed_dim, embed_dim, bias=bias)
        self.q_proj = nn.Linear(embed_dim, embed_dim, bias=bias)
        self.out_proj = nn.Linear(embed_dim, embed_dim, bias=bias)

    def forward(
        self,
        hidden_states: torch.Tensor,
        key_value_states: Optional[torch.Tensor] = None,
        past_key_value: Optional[Tuple[torch.Tensor]] = None,
        attention_mask: Optional[torch.Tensor] = None,
        layer_head_mask: Optional[torch.Tensor] = None,
        output_attentions: bool = False,
        # TODO: we need a refactor so that the different attention modules can get their specific kwargs
        # ATM, we have mixed things encoder, decoder, and encoder-decoder attn
        **kwargs: Unpack[FlashAttentionKwargs],
    ) -> Tuple[torch.Tensor, Optional[torch.Tensor], Optional[Tuple[torch.Tensor]]]:
        """Input shape: Batch x Time x Channel"""

        # if key_value_states are provided this layer is used as a cross-attention layer
        # for the decoder
        is_cross_attention = key_value_states is not None

        # determine input shapes
        bsz, tgt_len = hidden_states.shape[:-1]
        src_len = key_value_states.shape[1] if is_cross_attention else tgt_len

        q_input_shape = (bsz, tgt_len, -1, self.head_dim)
        kv_input_shape = (bsz, src_len, -1, self.head_dim)

        # get query proj
        query_states = self.q_proj(hidden_states).view(*q_input_shape).transpose(1, 2)

        # get key, value proj
        # `past_key_value[0].shape[2] == key_value_states.shape[1]`
        # is checking that the `sequence_length` of the `past_key_value` is the same as
        # the provided `key_value_states` to support prefix tuning
        if (
            is_cross_attention
            and past_key_value is not None
            and past_key_value[0].shape[2] == key_value_states.shape[1]
        ):
            # reuse k,v, cross_attentions
            key_states = past_key_value[0]
            value_states = past_key_value[1]
        elif is_cross_attention:
            # cross_attentions
            key_states = self.k_proj(key_value_states).view(*kv_input_shape).transpose(1, 2)
            value_states = self.v_proj(key_value_states).view(*kv_input_shape).transpose(1, 2)
        elif past_key_value is not None:
            # reuse k, v, self_attention
            key_states = self.k_proj(hidden_states).view(*kv_input_shape).transpose(1, 2)
            value_states = self.v_proj(hidden_states).view(*kv_input_shape).transpose(1, 2)
            key_states = torch.cat([past_key_value[0], key_states], dim=2)
            value_states = torch.cat([past_key_value[1], value_states], dim=2)
        else:
            # self_attention
            key_states = self.k_proj(hidden_states).view(*kv_input_shape).transpose(1, 2)
            value_states = self.v_proj(hidden_states).view(*kv_input_shape).transpose(1, 2)

        if self.is_decoder:
            # if cross_attention save Tuple(torch.Tensor, torch.Tensor) of all cross attention key/value_states.
            # Further calls to cross_attention layer can then reuse all cross-attention
            # key/value_states (first "if" case)
            # if uni-directional self-attention (decoder) save Tuple(torch.Tensor, torch.Tensor) of
            # all previous decoder key/value_states. Further calls to uni-directional self-attention
            # can concat previous decoder key/value_states to current projected key/value_states (third "elif" case)
            # if encoder bi-directional self-attention `past_key_value` is always `None`
            past_key_value = (key_states, value_states)

        attention_interface: Callable = eager_attn_forward
        attention_type = self.config._attn_implementation
        if self.config._attn_implementation != "eager":
            if (output_attentions or layer_head_mask is not None) and self.config._attn_implementation in [
                "sdpa",
                "flash_attention_2",
                "flex_attention",
            ]:
                logger.warning_once(
                    f"Falling back to eager attention because `{attention_type}` does not support"
                    f" `output_attentions=True` or `head_mask`."
                )
            elif self.training and self.dropout > 0 and self.config._attn_implementation == "flex_attention":
                logger.warning_once(
                    f"Falling back to eager attention because `dropout` is not supported in `{attention_type}`."
                )
<<<<<<< HEAD
=======
            attn_weights = layer_head_mask.view(1, -1, 1, 1) * attn_weights.view(bsz, self.num_heads, tgt_len, src_len)
            attn_weights = attn_weights.view(bsz * self.num_heads, tgt_len, src_len)

        if output_attentions:
            # this operation is a bit awkward, but it's required to
            # make sure that attn_weights keeps its gradient.
            # In order to do so, attn_weights have to be reshaped
            # twice and have to be reused in the following
            attn_weights_reshaped = attn_weights.view(bsz, self.num_heads, tgt_len, src_len)
            attn_weights = attn_weights_reshaped.view(bsz * self.num_heads, tgt_len, src_len)
        else:
            attn_weights_reshaped = None

        attn_probs = nn.functional.dropout(attn_weights, p=self.dropout, training=self.training)

        attn_output = torch.bmm(attn_probs, value_states)

        if attn_output.size() != (bsz * self.num_heads, tgt_len, self.head_dim):
            raise ValueError(
                f"`attn_output` should be of size {(bsz * self.num_heads, tgt_len, self.head_dim)}, but is"
                f" {attn_output.size()}"
            )

        attn_output = attn_output.view(bsz, self.num_heads, tgt_len, self.head_dim)
        attn_output = attn_output.transpose(1, 2)

        # Use the `embed_dim` from the config (stored in the class) rather than `hidden_state` because `attn_output` can be
        # partitioned across GPUs when using tensor-parallelism.
        attn_output = attn_output.reshape(bsz, tgt_len, self.embed_dim)

        attn_output = self.out_proj(attn_output)

        return attn_output, attn_weights_reshaped, past_key_value


# Copied from transformers.models.bart.modeling_bart.BartFlashAttention2 with Bart->Musicgen
class MusicgenFlashAttention2(MusicgenAttention):
    """
    Musicgen flash attention module. This module inherits from `MusicgenAttention` as the weights of the module stays
    untouched. The only required change would be on the forward pass where it needs to correctly call the public API of
    flash attention and deal with padding tokens in case the input contains any of them.
    """

    def __init__(self, *args, **kwargs):
        super().__init__(*args, **kwargs)

        # TODO: Should be removed once Flash Attention for RoCm is bumped to 2.1.
        # flash_attn<2.1 generates top-left aligned causal mask, while what is needed here is bottom-right alignment, that was made default for flash_attn>=2.1. This attribute is used to handle this difference. Reference: https://github.com/Dao-AILab/flash-attention/releases/tag/v2.1.0.
        # Beware that with flash_attn<2.1, using q_seqlen != k_seqlen (except for the case q_seqlen == 1) produces a wrong mask (top-left).
        self._flash_attn_uses_top_left_mask = flash_attn_supports_top_left_mask()

    def _reshape(self, tensor: torch.Tensor, seq_len: int, bsz: int):
        return tensor.view(bsz, seq_len, self.num_heads, self.head_dim)

    def forward(
        self,
        hidden_states: torch.Tensor,
        key_value_states: Optional[torch.Tensor] = None,
        past_key_value: Optional[Tuple[torch.Tensor]] = None,
        attention_mask: Optional[torch.Tensor] = None,
        layer_head_mask: Optional[torch.Tensor] = None,
        output_attentions: bool = False,
    ) -> Tuple[torch.Tensor, Optional[torch.Tensor], Optional[Tuple[torch.Tensor]]]:
        # if key_value_states are provided this layer is used as a cross-attention layer
        # for the decoder
        is_cross_attention = key_value_states is not None

        bsz, q_len, _ = hidden_states.size()

        # get query proj
        query_states = self._reshape(self.q_proj(hidden_states), -1, bsz)
        # get key, value proj
        # `past_key_value[0].shape[2] == key_value_states.shape[1]`
        # is checking that the `sequence_length` of the `past_key_value` is the same as
        # the provided `key_value_states` to support prefix tuning
        if (
            is_cross_attention
            and past_key_value is not None
            and past_key_value[0].shape[2] == key_value_states.shape[1]
        ):
            # reuse k,v, cross_attentions
            key_states = past_key_value[0].transpose(1, 2)
            value_states = past_key_value[1].transpose(1, 2)
        elif is_cross_attention:
            # cross_attentions
            key_states = self._reshape(self.k_proj(key_value_states), -1, bsz)
            value_states = self._reshape(self.v_proj(key_value_states), -1, bsz)
        elif past_key_value is not None:
            # reuse k, v, self_attention
            key_states = self._reshape(self.k_proj(hidden_states), -1, bsz)
            value_states = self._reshape(self.v_proj(hidden_states), -1, bsz)
            key_states = torch.cat([past_key_value[0].transpose(1, 2), key_states], dim=1)
            value_states = torch.cat([past_key_value[1].transpose(1, 2), value_states], dim=1)
        else:
            # self_attention
            key_states = self._reshape(self.k_proj(hidden_states), -1, bsz)
            value_states = self._reshape(self.v_proj(hidden_states), -1, bsz)

        if self.is_decoder:
            # if cross_attention save Tuple(torch.Tensor, torch.Tensor) of all cross attention key/value_states.
            # Further calls to cross_attention layer can then reuse all cross-attention
            # key/value_states (first "if" case)
            # if uni-directional self-attention (decoder) save Tuple(torch.Tensor, torch.Tensor) of
            # all previous decoder key/value_states. Further calls to uni-directional self-attention
            # can concat previous decoder key/value_states to current projected key/value_states (third "elif" case)
            # if encoder bi-directional self-attention `past_key_value` is always `None`
            past_key_value = (key_states.transpose(1, 2), value_states.transpose(1, 2))

        kv_seq_len = key_states.shape[-2]
        if past_key_value is not None:
            kv_seq_len += past_key_value[0].shape[-2]

        # In PEFT, usually we cast the layer norms in float32 for training stability reasons
        # therefore the input hidden states gets silently casted in float32. Hence, we need
        # cast them back in the correct dtype just to be sure everything works as expected.
        # This might slowdown training & inference so it is recommended to not cast the LayerNorms
        # in fp32. (LlamaRMSNorm handles it correctly)

        input_dtype = query_states.dtype
        if input_dtype == torch.float32:
            if torch.is_autocast_enabled():
                target_dtype = torch.get_autocast_gpu_dtype()
            # Handle the case where the model is quantized
            elif hasattr(self.config, "_pre_quantization_dtype"):
                target_dtype = self.config._pre_quantization_dtype
>>>>>>> 1e921a3a
            else:
                attention_interface = ALL_ATTENTION_FUNCTIONS[self.config._attn_implementation]

        attn_output, attn_weights = attention_interface(
            self,
            query_states,
            key_states,
            value_states,
            attention_mask,
            dropout=0.0 if not self.training else self.dropout,
            scaling=self.scaling,
            layer_head_mask=layer_head_mask,
            **kwargs,
        )

        attn_output = attn_output.reshape(bsz, tgt_len, -1).contiguous()
        attn_output = self.out_proj(attn_output)

        return attn_output, attn_weights, past_key_value


<<<<<<< HEAD
=======
class MusicgenSdpaAttention(MusicgenAttention):
    def forward(
        self,
        hidden_states: torch.Tensor,
        key_value_states: Optional[torch.Tensor] = None,
        past_key_value: Optional[Tuple[torch.Tensor]] = None,
        attention_mask: Optional[torch.Tensor] = None,
        layer_head_mask: Optional[torch.Tensor] = None,
        output_attentions: bool = False,
    ) -> Tuple[torch.Tensor, Optional[torch.Tensor], Optional[Tuple[torch.Tensor]]]:
        """Input shape: Batch x Time x Channel"""

        if output_attentions:
            # TODO: Improve this warning with e.g. `model.config._attn_implementation = "manual"` once this is implemented.
            logger.warning_once(
                "MusicgenModel is using MusicgenSdpaAttention, but `torch.nn.functional.scaled_dot_product_attention` does not support `output_attentions=True`. Falling back to the manual attention"
                ' implementation, but specifying the manual implementation will be required from Transformers version v5.0.0 onwards. This warning can be removed using the argument `attn_implementation="eager"` when loading the model.'
            )
            return super().forward(
                hidden_states,
                key_value_states=key_value_states,
                past_key_value=past_key_value,
                attention_mask=attention_mask,
                output_attentions=output_attentions,
            )

        if (
            attention_mask is not None
            and (attention_mask.mean(dim=[1, 2, 3]) <= torch.finfo(attention_mask.dtype).min).any()
        ):
            logger.warning_once(
                '`torch.nn.functional.scaled_dot_product_attention` does not support having an empty attention mask. Falling back to the manual attention implementation. This warning can be removed using the argument `attn_implementation="eager"` when loading the model.'
                "Note that this probably happens because `guidance_scale>1` or because you used `get_unconditional_inputs`. See https://github.com/huggingface/transformers/issues/31189 for more information."
            )
            return super().forward(
                hidden_states,
                key_value_states=key_value_states,
                past_key_value=past_key_value,
                attention_mask=attention_mask,
                output_attentions=output_attentions,
            )

        # if key_value_states are provided this layer is used as a cross-attention layer
        # for the decoder
        is_cross_attention = key_value_states is not None

        bsz, tgt_len, _ = hidden_states.size()

        # get query proj
        query_states = self.q_proj(hidden_states)
        # get key, value proj
        # `past_key_value[0].shape[2] == key_value_states.shape[1]`
        # is checking that the `sequence_length` of the `past_key_value` is the same as
        # the provided `key_value_states` to support prefix tuning
        if (
            is_cross_attention
            and past_key_value is not None
            and past_key_value[0].shape[2] == key_value_states.shape[1]
        ):
            # reuse k,v, cross_attentions
            key_states = past_key_value[0]
            value_states = past_key_value[1]
        elif is_cross_attention:
            # cross_attentions
            key_states = self._shape(self.k_proj(key_value_states), -1, bsz)
            value_states = self._shape(self.v_proj(key_value_states), -1, bsz)
        elif past_key_value is not None:
            # reuse k, v, self_attention
            key_states = self._shape(self.k_proj(hidden_states), -1, bsz)
            value_states = self._shape(self.v_proj(hidden_states), -1, bsz)
            key_states = torch.cat([past_key_value[0], key_states], dim=2)
            value_states = torch.cat([past_key_value[1], value_states], dim=2)
        else:
            # self_attention
            key_states = self._shape(self.k_proj(hidden_states), -1, bsz)
            value_states = self._shape(self.v_proj(hidden_states), -1, bsz)

        if self.is_decoder:
            # if cross_attention save Tuple(torch.Tensor, torch.Tensor) of all cross attention key/value_states.
            # Further calls to cross_attention layer can then reuse all cross-attention
            # key/value_states (first "if" case)
            # if uni-directional self-attention (decoder) save Tuple(torch.Tensor, torch.Tensor) of
            # all previous decoder key/value_states. Further calls to uni-directional self-attention
            # can concat previous decoder key/value_states to current projected key/value_states (third "elif" case)
            # if encoder bi-directional self-attention `past_key_value` is always `None`
            past_key_value = (key_states, value_states)

        query_states = self._shape(query_states, tgt_len, bsz)

        # We dispatch to SDPA's Flash Attention or Efficient kernels via this `is_causal` if statement instead of an inline conditional assignment
        # in SDPA to support both torch.compile's dynamic shapes and full graph options. An inline conditional prevents dynamic shapes from compiling.
        # The tgt_len > 1 is necessary to match with AttentionMaskConverter.to_causal_4d that does not create a causal mask in case tgt_len == 1.
        is_causal = True if self.is_causal and attention_mask is None and tgt_len > 1 else False

        # NOTE: SDPA with memory-efficient backend is currently (torch==2.1.2) bugged when using non-contiguous inputs and a custom attn_mask,
        # but we are fine here as `_shape` do call `.contiguous()`. Reference: https://github.com/pytorch/pytorch/issues/112577
        attn_output = torch.nn.functional.scaled_dot_product_attention(
            query_states,
            key_states,
            value_states,
            attn_mask=attention_mask,
            dropout_p=self.dropout if self.training else 0.0,
            is_causal=is_causal,
        )

        if attn_output.size() != (bsz, self.num_heads, tgt_len, self.head_dim):
            raise ValueError(
                f"`attn_output` should be of size {(bsz, self.num_heads, tgt_len, self.head_dim)}, but is"
                f" {attn_output.size()}"
            )

        attn_output = attn_output.transpose(1, 2)

        # Use the `embed_dim` from the config (stored in the class) rather than `hidden_state` because `attn_output` can be
        # partitioned across GPUs when using tensor-parallelism.
        attn_output = attn_output.reshape(bsz, tgt_len, self.embed_dim)

        attn_output = self.out_proj(attn_output)

        return attn_output, None, past_key_value


MUSICGEN_ATTENTION_CLASSES = {
    "eager": MusicgenAttention,
    "sdpa": MusicgenSdpaAttention,
    "flash_attention_2": MusicgenFlashAttention2,
}


>>>>>>> 1e921a3a
class MusicgenDecoderLayer(nn.Module):
    def __init__(self, config: MusicgenDecoderConfig):
        super().__init__()
        self.embed_dim = config.hidden_size

        self.self_attn = MusicgenAttention(
            embed_dim=self.embed_dim,
            num_heads=config.num_attention_heads,
            dropout=config.attention_dropout,
            is_decoder=True,
            bias=False,
            is_causal=True,
            config=config,
        )
        self.dropout = config.dropout
        self.activation_fn = ACT2FN[config.activation_function]
        self.activation_dropout = config.activation_dropout

        self.self_attn_layer_norm = nn.LayerNorm(self.embed_dim)
        self.encoder_attn = MusicgenAttention(
            self.embed_dim,
            config.num_attention_heads,
            dropout=config.attention_dropout,
            is_decoder=True,
            bias=False,
            config=config,
        )
        self.encoder_attn_layer_norm = nn.LayerNorm(self.embed_dim)
        self.fc1 = nn.Linear(self.embed_dim, config.ffn_dim, bias=False)
        self.fc2 = nn.Linear(config.ffn_dim, self.embed_dim, bias=False)
        self.final_layer_norm = nn.LayerNorm(self.embed_dim)

    # Copied from transformers.models.mbart.modeling_mbart.MBartDecoderLayer.forward
    def forward(
        self,
        hidden_states: torch.Tensor,
        attention_mask: Optional[torch.Tensor] = None,
        encoder_hidden_states: Optional[torch.Tensor] = None,
        encoder_attention_mask: Optional[torch.Tensor] = None,
        layer_head_mask: Optional[torch.Tensor] = None,
        cross_attn_layer_head_mask: Optional[torch.Tensor] = None,
        past_key_value: Optional[Tuple[torch.Tensor]] = None,
        output_attentions: Optional[bool] = False,
        use_cache: Optional[bool] = True,
    ) -> torch.Tensor:
        """
        Args:
            hidden_states (`torch.FloatTensor`): input to the layer of shape `(batch, seq_len, embed_dim)`
            attention_mask (`torch.FloatTensor`): attention mask of size
                `(batch, 1, tgt_len, src_len)` where padding elements are indicated by very large negative values.
            encoder_hidden_states (`torch.FloatTensor`):
                cross attention input to the layer of shape `(batch, seq_len, embed_dim)`
            encoder_attention_mask (`torch.FloatTensor`): encoder attention mask of size
                `(batch, 1, tgt_len, src_len)` where padding elements are indicated by very large negative values.
            layer_head_mask (`torch.FloatTensor`): mask for attention heads in a given layer of size
                `(encoder_attention_heads,)`.
            cross_attn_layer_head_mask (`torch.FloatTensor`): mask for cross-attention heads in a given layer of
                size `(decoder_attention_heads,)`.
            past_key_value (`Tuple(torch.FloatTensor)`): cached past key and value projection states
            output_attentions (`bool`, *optional*):
                Whether or not to return the attentions tensors of all attention layers. See `attentions` under
                returned tensors for more detail.
        """
        residual = hidden_states
        hidden_states = self.self_attn_layer_norm(hidden_states)

        # Self Attention
        # decoder uni-directional self-attention cached key/values tuple is at positions 1,2
        self_attn_past_key_value = past_key_value[:2] if past_key_value is not None else None
        # add present self-attn cache to positions 1,2 of present_key_value tuple
        hidden_states, self_attn_weights, present_key_value = self.self_attn(
            hidden_states=hidden_states,
            past_key_value=self_attn_past_key_value,
            attention_mask=attention_mask,
            layer_head_mask=layer_head_mask,
            output_attentions=output_attentions,
        )
        hidden_states = nn.functional.dropout(hidden_states, p=self.dropout, training=self.training)
        hidden_states = residual + hidden_states

        # Cross-Attention Block
        cross_attn_present_key_value = None
        cross_attn_weights = None
        if encoder_hidden_states is not None:
            residual = hidden_states
            hidden_states = self.encoder_attn_layer_norm(hidden_states)

            # cross_attn cached key/values tuple is at positions 3,4 of present_key_value tuple
            cross_attn_past_key_value = past_key_value[-2:] if past_key_value is not None else None
            hidden_states, cross_attn_weights, cross_attn_present_key_value = self.encoder_attn(
                hidden_states=hidden_states,
                key_value_states=encoder_hidden_states,
                attention_mask=encoder_attention_mask,
                layer_head_mask=cross_attn_layer_head_mask,
                past_key_value=cross_attn_past_key_value,
                output_attentions=output_attentions,
            )
            hidden_states = nn.functional.dropout(hidden_states, p=self.dropout, training=self.training)
            hidden_states = residual + hidden_states

            # add cross-attn to positions 3,4 of present_key_value tuple
            present_key_value = present_key_value + cross_attn_present_key_value

        # Fully Connected
        residual = hidden_states
        hidden_states = self.final_layer_norm(hidden_states)
        hidden_states = self.activation_fn(self.fc1(hidden_states))
        hidden_states = nn.functional.dropout(hidden_states, p=self.activation_dropout, training=self.training)
        hidden_states = self.fc2(hidden_states)
        hidden_states = nn.functional.dropout(hidden_states, p=self.dropout, training=self.training)
        hidden_states = residual + hidden_states

        outputs = (hidden_states,)

        if output_attentions:
            outputs += (self_attn_weights, cross_attn_weights)

        if use_cache:
            outputs += (present_key_value,)

        return outputs


@auto_docstring
class MusicgenPreTrainedModel(PreTrainedModel):
    config_class = MusicgenDecoderConfig
    base_model_prefix = "model"
    supports_gradient_checkpointing = True
    _no_split_modules = ["MusicgenDecoderLayer", "MusicgenAttention"]
    _supports_flash_attn_2 = True
    _supports_sdpa = True
    # compilation errors occurr atm
    _supports_flex_attn = False

    def _init_weights(self, module):
        std = self.config.initializer_factor
        if isinstance(module, (nn.Linear, nn.Conv1d)):
            module.weight.data.normal_(mean=0.0, std=std)
            if module.bias is not None:
                module.bias.data.zero_()
        elif isinstance(module, nn.Embedding):
            module.weight.data.normal_(mean=0.0, std=std)
            if module.padding_idx is not None:
                module.weight.data[module.padding_idx].zero_()


class MusicgenDecoder(MusicgenPreTrainedModel):
    """
    Transformer decoder consisting of *config.num_hidden_layers* layers. Each layer is a [`MusicgenDecoderLayer`]
    """

    def __init__(self, config: MusicgenDecoderConfig):
        super().__init__(config)
        self.dropout = config.dropout
        self.layerdrop = config.layerdrop
        self.max_target_positions = config.max_position_embeddings
        self.d_model = config.hidden_size
        self.num_codebooks = config.num_codebooks
        self.embed_scale = math.sqrt(config.hidden_size) if config.scale_embedding else 1.0

        embed_dim = config.vocab_size + 1
        self.embed_tokens = nn.ModuleList(
            [nn.Embedding(embed_dim, config.hidden_size) for _ in range(config.num_codebooks)]
        )

        self.embed_positions = MusicgenSinusoidalPositionalEmbedding(
            config.max_position_embeddings,
            config.hidden_size,
        )

        self.layers = nn.ModuleList([MusicgenDecoderLayer(config) for _ in range(config.num_hidden_layers)])
        self.layer_norm = nn.LayerNorm(config.hidden_size)
        self.attn_implementation = config._attn_implementation

        self.gradient_checkpointing = False
        # Initialize weights and apply final processing
        self.post_init()

    def get_input_embeddings(self):
        return self.embed_tokens

    def set_input_embeddings(self, value):
        self.embed_tokens = value

    @auto_docstring
    def forward(
        self,
        input_ids: Optional[torch.LongTensor] = None,
        attention_mask: Optional[torch.Tensor] = None,
        encoder_hidden_states: Optional[torch.FloatTensor] = None,
        encoder_attention_mask: Optional[torch.LongTensor] = None,
        head_mask: Optional[torch.Tensor] = None,
        cross_attn_head_mask: Optional[torch.Tensor] = None,
        past_key_values: Optional[Tuple[Tuple[torch.FloatTensor]]] = None,
        inputs_embeds: Optional[torch.FloatTensor] = None,
        use_cache: Optional[bool] = None,
        output_attentions: Optional[bool] = None,
        output_hidden_states: Optional[bool] = None,
        return_dict: Optional[bool] = None,
    ) -> Union[Tuple, BaseModelOutputWithPastAndCrossAttentions]:
        r"""
        input_ids (`torch.LongTensor` of shape `(batch_size * num_codebooks, sequence_length)`):
            Indices of input sequence tokens in the vocabulary, corresponding to the sequence of audio codes.

            Indices can be obtained by encoding an audio prompt with an audio encoder model to predict audio codes,
            such as with the [`EncodecModel`]. See [`EncodecModel.encode`] for details.

            [What are input IDs?](../glossary#input-ids)

            <Tip warning={true}>

            The `input_ids` will automatically be converted from shape `(batch_size * num_codebooks,
            target_sequence_length)` to `(batch_size, num_codebooks, target_sequence_length)` in the forward pass. If
            you obtain audio codes from an audio encoding model, such as [`EncodecModel`], ensure that the number of
            frames is equal to 1, and that you reshape the audio codes from `(frames, batch_size, num_codebooks,
            target_sequence_length)` to `(batch_size * num_codebooks, target_sequence_length)` prior to passing them as
            `input_ids`.

            </Tip>
        encoder_hidden_states (`torch.FloatTensor` of shape `(batch_size, encoder_sequence_length, hidden_size)`, *optional*):
            Sequence of hidden-states at the output of the last layer of the encoder. Used in the cross-attention of
            the decoder.
        encoder_attention_mask (`torch.LongTensor` of shape `(batch_size, encoder_sequence_length)`, *optional*):
            Mask to avoid performing cross-attention on padding tokens indices of encoder input_ids. Mask values
            selected in `[0, 1]`:

            - 1 for tokens that are **not masked**,
            - 0 for tokens that are **masked**.

            [What are attention masks?](../glossary#attention-mask)
        cross_attn_head_mask (`torch.Tensor` of shape `(decoder_layers, decoder_attention_heads)`, *optional*):
            Mask to nullify selected heads of the cross-attention modules in the decoder to avoid performing
            cross-attention on hidden heads. Mask values selected in `[0, 1]`:

            - 1 indicates the head is **not masked**,
            - 0 indicates the head is **masked**.
        """
        output_attentions = output_attentions if output_attentions is not None else self.config.output_attentions
        output_hidden_states = (
            output_hidden_states if output_hidden_states is not None else self.config.output_hidden_states
        )
        use_cache = use_cache if use_cache is not None else self.config.use_cache
        return_dict = return_dict if return_dict is not None else self.config.use_return_dict

        # retrieve input_ids and inputs_embeds
        if input_ids is not None and inputs_embeds is not None:
            raise ValueError("You cannot specify both decoder_input_ids and decoder_inputs_embeds at the same time")
        elif input_ids is not None:
            # (bsz * codebooks, seq_len) -> (bsz, codebooks, seq_len)
            input = input_ids.reshape(-1, self.num_codebooks, input_ids.shape[-1])
            bsz, num_codebooks, seq_len = input.shape
            input_shape = (bsz, seq_len)
        elif inputs_embeds is not None:
            input_shape = inputs_embeds.size()[:-1]
            input = inputs_embeds[:, :, -1:]
        else:
            raise ValueError("You have to specify either decoder_input_ids or decoder_inputs_embeds")

        # past_key_values_length
        past_key_values_length = past_key_values[0][0].shape[2] if past_key_values is not None else 0

        if inputs_embeds is None:
            inputs_embeds = sum([self.embed_tokens[codebook](input[:, codebook]) for codebook in range(num_codebooks)])

        _unsupported_features = output_attentions is True or cross_attn_head_mask is not None or head_mask is not None
        attention_mask = self._update_causal_mask(
            attention_mask,
            input_shape,
            inputs_embeds,
            past_key_values_length,
            _unsupported_features,
        )
        encoder_attention_mask = self._update_cross_attn_mask(
            encoder_hidden_states,
            encoder_attention_mask,
            input_shape,
            inputs_embeds,
            _unsupported_features,
        )

        # embed positions
        positions = self.embed_positions(input, past_key_values_length)

        hidden_states = inputs_embeds + positions.to(inputs_embeds.device)

        hidden_states = nn.functional.dropout(hidden_states, p=self.dropout, training=self.training)

        if self.gradient_checkpointing and self.training:
            if use_cache:
                logger.warning_once(
                    "`use_cache=True` is incompatible with gradient checkpointing`. Setting `use_cache=False`..."
                )
                use_cache = False

        # decoder layers
        all_hidden_states = () if output_hidden_states else None
        all_self_attns = () if output_attentions else None
        all_cross_attentions = () if (output_attentions and encoder_hidden_states is not None) else None
        next_decoder_cache = () if use_cache else None

        # check if head_mask/cross_attn_head_mask has a correct number of layers specified if desired
        for attn_mask, mask_name in zip([head_mask, cross_attn_head_mask], ["head_mask", "cross_attn_head_mask"]):
            if attn_mask is not None:
                if attn_mask.size()[0] != len(self.layers):
                    raise ValueError(
                        f"The `{mask_name}` should be specified for {len(self.layers)} layers, but it is for"
                        f" {attn_mask.size()[0]}."
                    )
        for idx, decoder_layer in enumerate(self.layers):
            # add LayerDrop (see https://arxiv.org/abs/1909.11556 for description)
            if output_hidden_states:
                all_hidden_states += (hidden_states,)
            dropout_probability = random.uniform(0, 1)
            if self.training and (dropout_probability < self.layerdrop):
                continue

            past_key_value = past_key_values[idx] if past_key_values is not None else None

            if self.gradient_checkpointing and self.training:
                layer_outputs = self._gradient_checkpointing_func(
                    decoder_layer.forward,
                    hidden_states,
                    attention_mask,
                    encoder_hidden_states,
                    encoder_attention_mask,
                    head_mask[idx] if head_mask is not None else None,
                    cross_attn_head_mask[idx] if cross_attn_head_mask is not None else None,
                    None,
                    output_attentions,
                    use_cache,
                )
            else:
                layer_outputs = decoder_layer(
                    hidden_states,
                    attention_mask=attention_mask,
                    encoder_hidden_states=encoder_hidden_states,
                    encoder_attention_mask=encoder_attention_mask,
                    layer_head_mask=(head_mask[idx] if head_mask is not None else None),
                    cross_attn_layer_head_mask=(
                        cross_attn_head_mask[idx] if cross_attn_head_mask is not None else None
                    ),
                    past_key_value=past_key_value,
                    output_attentions=output_attentions,
                    use_cache=use_cache,
                )
            hidden_states = layer_outputs[0]

            if use_cache:
                next_decoder_cache += (layer_outputs[3 if output_attentions else 1],)

            if output_attentions:
                all_self_attns += (layer_outputs[1],)

                if encoder_hidden_states is not None:
                    all_cross_attentions += (layer_outputs[2],)

        hidden_states = self.layer_norm(hidden_states)

        # add hidden states from the last decoder layer
        if output_hidden_states:
            all_hidden_states += (hidden_states,)

        next_cache = next_decoder_cache if use_cache else None
        if not return_dict:
            return tuple(
                v
                for v in [hidden_states, next_cache, all_hidden_states, all_self_attns, all_cross_attentions]
                if v is not None
            )
        return BaseModelOutputWithPastAndCrossAttentions(
            last_hidden_state=hidden_states,
            past_key_values=next_cache,
            hidden_states=all_hidden_states,
            attentions=all_self_attns,
            cross_attentions=all_cross_attentions,
        )

    # Copied from transformers.models.bart.modeling_bart.BartDecoder._update_causal_mask
    def _update_causal_mask(
        self,
        attention_mask: Union[torch.Tensor, None],
        input_shape: torch.Size,
        inputs_embeds: torch.Tensor,
        past_key_values_length: int,
        _unsupported_features: bool,
    ):
        if self.config._attn_implementation == "flash_attention_2" and not _unsupported_features:
            # 2d mask is passed through the layers
            attention_mask = attention_mask if (attention_mask is not None and 0 in attention_mask) else None
        elif self.config._attn_implementation == "sdpa" and not _unsupported_features:
            # output_attentions=True & cross_attn_head_mask can not be supported when using SDPA, and we fall back on
            # the manual implementation that requires a 4D causal mask in all cases.
            attention_mask = _prepare_4d_causal_attention_mask_for_sdpa(
                attention_mask,
                input_shape,
                inputs_embeds,
                past_key_values_length,
            )
        elif (
            self.config._attn_implementation == "flex_attention"
            and not _unsupported_features
            and (self.config.attention_dropout == 0 or not self.training)
        ):
            if isinstance(attention_mask, torch.Tensor):
                attention_mask = make_flex_block_causal_mask(attention_mask)
            # Other attention flavors support in-built causal (when `mask is None`)
            # while we need to create our specific block mask regardless
            elif attention_mask is None:
                attention_mask = make_flex_block_causal_mask(
                    torch.ones(
                        size=(input_shape),
                        device=inputs_embeds.device,
                    )
                )
        else:
            # 4d mask is passed through the layers
            attention_mask = _prepare_4d_causal_attention_mask(
                attention_mask, input_shape, inputs_embeds, past_key_values_length
            )

        return attention_mask

    # Copied from transformers.models.bart.modeling_bart.BartDecoder._update_cross_attn_mask
    def _update_cross_attn_mask(
        self,
        encoder_hidden_states: Union[torch.Tensor, None],
        encoder_attention_mask: Union[torch.Tensor, None],
        input_shape: torch.Size,
        inputs_embeds: torch.Tensor,
        _unsupported_features: bool,
    ):
        # expand encoder attention mask
        if encoder_hidden_states is not None and encoder_attention_mask is not None:
            if self.config._attn_implementation == "flash_attention_2" and not _unsupported_features:
                encoder_attention_mask = encoder_attention_mask if 0 in encoder_attention_mask else None
            elif self.config._attn_implementation == "sdpa" and not _unsupported_features:
                # output_attentions=True & cross_attn_head_mask can not be supported when using SDPA, and we fall back on
                # the manual implementation that requires a 4D causal mask in all cases.
                # [bsz, seq_len] -> [bsz, 1, tgt_seq_len, src_seq_len]
                encoder_attention_mask = _prepare_4d_attention_mask_for_sdpa(
                    encoder_attention_mask,
                    inputs_embeds.dtype,
                    tgt_len=input_shape[-1],
                )
            elif (
                self.config._attn_implementation == "flex_attention"
                and not _unsupported_features
                and (self.config.attention_dropout == 0 or not self.training)
            ):
                if isinstance(encoder_attention_mask, torch.Tensor):
                    encoder_attention_mask = make_flex_block_causal_mask(
                        encoder_attention_mask,
                        query_length=input_shape[-1],
                        is_causal=False,
                    )
            else:
                # [bsz, seq_len] -> [bsz, 1, tgt_seq_len, src_seq_len]
                encoder_attention_mask = _prepare_4d_attention_mask(
                    encoder_attention_mask, inputs_embeds.dtype, tgt_len=input_shape[-1]
                )

        return encoder_attention_mask


@auto_docstring
class MusicgenModel(MusicgenPreTrainedModel):
    def __init__(self, config: MusicgenDecoderConfig):
        super().__init__(config)
        self.decoder = MusicgenDecoder(config)
        # Initialize weights and apply final processing
        self.post_init()

    def get_input_embeddings(self):
        return self.decoder.embed_tokens

    def set_input_embeddings(self, value):
        self.decoder.embed_tokens = value

    def get_decoder(self):
        return self.decoder

    @auto_docstring
    def forward(
        self,
        input_ids: Optional[torch.LongTensor] = None,
        attention_mask: Optional[torch.Tensor] = None,
        encoder_hidden_states: Optional[torch.FloatTensor] = None,
        encoder_attention_mask: Optional[torch.LongTensor] = None,
        head_mask: Optional[torch.Tensor] = None,
        cross_attn_head_mask: Optional[torch.Tensor] = None,
        past_key_values: Optional[Tuple[Tuple[torch.FloatTensor]]] = None,
        inputs_embeds: Optional[torch.FloatTensor] = None,
        use_cache: Optional[bool] = None,
        output_attentions: Optional[bool] = None,
        output_hidden_states: Optional[bool] = None,
        return_dict: Optional[bool] = None,
    ) -> Union[Tuple, BaseModelOutputWithPastAndCrossAttentions]:
        r"""
        input_ids (`torch.LongTensor` of shape `(batch_size * num_codebooks, sequence_length)`):
            Indices of input sequence tokens in the vocabulary, corresponding to the sequence of audio codes.

            Indices can be obtained by encoding an audio prompt with an audio encoder model to predict audio codes,
            such as with the [`EncodecModel`]. See [`EncodecModel.encode`] for details.

            [What are input IDs?](../glossary#input-ids)

            <Tip warning={true}>

            The `input_ids` will automatically be converted from shape `(batch_size * num_codebooks,
            target_sequence_length)` to `(batch_size, num_codebooks, target_sequence_length)` in the forward pass. If
            you obtain audio codes from an audio encoding model, such as [`EncodecModel`], ensure that the number of
            frames is equal to 1, and that you reshape the audio codes from `(frames, batch_size, num_codebooks,
            target_sequence_length)` to `(batch_size * num_codebooks, target_sequence_length)` prior to passing them as
            `input_ids`.

            </Tip>
        encoder_hidden_states (`torch.FloatTensor` of shape `(batch_size, encoder_sequence_length, hidden_size)`, *optional*):
            Sequence of hidden-states at the output of the last layer of the encoder. Used in the cross-attention of
            the decoder.
        encoder_attention_mask (`torch.LongTensor` of shape `(batch_size, encoder_sequence_length)`, *optional*):
            Mask to avoid performing cross-attention on padding tokens indices of encoder input_ids. Mask values
            selected in `[0, 1]`:

            - 1 for tokens that are **not masked**,
            - 0 for tokens that are **masked**.

            [What are attention masks?](../glossary#attention-mask)
        cross_attn_head_mask (`torch.Tensor` of shape `(decoder_layers, decoder_attention_heads)`, *optional*):
            Mask to nullify selected heads of the cross-attention modules in the decoder to avoid performing
            cross-attention on hidden heads. Mask values selected in `[0, 1]`:

            - 1 indicates the head is **not masked**,
            - 0 indicates the head is **masked**.
        """
        output_attentions = output_attentions if output_attentions is not None else self.config.output_attentions
        output_hidden_states = (
            output_hidden_states if output_hidden_states is not None else self.config.output_hidden_states
        )
        use_cache = use_cache if use_cache is not None else self.config.use_cache
        return_dict = return_dict if return_dict is not None else self.config.use_return_dict

        # decoder outputs consists of (dec_features, past_key_value, dec_hidden, dec_attn)
        decoder_outputs = self.decoder(
            input_ids=input_ids,
            attention_mask=attention_mask,
            encoder_attention_mask=encoder_attention_mask,
            encoder_hidden_states=encoder_hidden_states,
            head_mask=head_mask,
            cross_attn_head_mask=cross_attn_head_mask,
            past_key_values=past_key_values,
            inputs_embeds=inputs_embeds,
            use_cache=use_cache,
            output_attentions=output_attentions,
            output_hidden_states=output_hidden_states,
            return_dict=return_dict,
        )

        if not return_dict:
            return decoder_outputs

        return BaseModelOutputWithPastAndCrossAttentions(
            last_hidden_state=decoder_outputs.last_hidden_state,
            past_key_values=decoder_outputs.past_key_values,
            hidden_states=decoder_outputs.hidden_states,
            attentions=decoder_outputs.attentions,
            cross_attentions=decoder_outputs.cross_attentions,
        )


@auto_docstring(
    custom_intro="""
    The MusicGen decoder model with a language modelling head on top.
    """
)
class MusicgenForCausalLM(MusicgenPreTrainedModel, GenerationMixin):
    def __init__(self, config: MusicgenDecoderConfig):
        super().__init__(config)

        self.model = MusicgenModel(config)

        self.num_codebooks = config.num_codebooks
        self.lm_heads = nn.ModuleList(
            [nn.Linear(config.hidden_size, config.vocab_size, bias=False) for _ in range(config.num_codebooks)]
        )

        # Initialize weights and apply final processing
        self.post_init()

    def get_input_embeddings(self):
        return self.model.decoder.embed_tokens

    def set_input_embeddings(self, value):
        self.model.decoder.embed_tokens = value

    def get_output_embeddings(self):
        return self.lm_heads

    def set_output_embeddings(self, new_embeddings):
        self.lm_heads = new_embeddings

    def set_decoder(self, decoder):
        self.model.decoder = decoder

    def get_decoder(self):
        return self.model.decoder

    @auto_docstring
    def forward(
        self,
        input_ids: Optional[torch.LongTensor] = None,
        attention_mask: Optional[torch.Tensor] = None,
        encoder_hidden_states: Optional[torch.FloatTensor] = None,
        encoder_attention_mask: Optional[torch.LongTensor] = None,
        head_mask: Optional[torch.Tensor] = None,
        cross_attn_head_mask: Optional[torch.Tensor] = None,
        past_key_values: Optional[Tuple[Tuple[torch.FloatTensor]]] = None,
        inputs_embeds: Optional[torch.FloatTensor] = None,
        labels: Optional[torch.LongTensor] = None,
        use_cache: Optional[bool] = None,
        output_attentions: Optional[bool] = None,
        output_hidden_states: Optional[bool] = None,
        return_dict: Optional[bool] = None,
        **kwargs,
    ) -> Union[Tuple, CausalLMOutputWithCrossAttentions]:
        r"""
        input_ids (`torch.LongTensor` of shape `(batch_size * num_codebooks, sequence_length)`):
            Indices of input sequence tokens in the vocabulary, corresponding to the sequence of audio codes.

            Indices can be obtained by encoding an audio prompt with an audio encoder model to predict audio codes,
            such as with the [`EncodecModel`]. See [`EncodecModel.encode`] for details.

            [What are input IDs?](../glossary#input-ids)

            <Tip warning={true}>

            The `input_ids` will automatically be converted from shape `(batch_size * num_codebooks,
            target_sequence_length)` to `(batch_size, num_codebooks, target_sequence_length)` in the forward pass. If
            you obtain audio codes from an audio encoding model, such as [`EncodecModel`], ensure that the number of
            frames is equal to 1, and that you reshape the audio codes from `(frames, batch_size, num_codebooks,
            target_sequence_length)` to `(batch_size * num_codebooks, target_sequence_length)` prior to passing them as
            `input_ids`.

            </Tip>
        encoder_hidden_states (`torch.FloatTensor` of shape `(batch_size, encoder_sequence_length, hidden_size)`, *optional*):
            Sequence of hidden-states at the output of the last layer of the encoder. Used in the cross-attention of
            the decoder.
        encoder_attention_mask (`torch.LongTensor` of shape `(batch_size, encoder_sequence_length)`, *optional*):
            Mask to avoid performing cross-attention on padding tokens indices of encoder input_ids. Mask values
            selected in `[0, 1]`:

            - 1 for tokens that are **not masked**,
            - 0 for tokens that are **masked**.

            [What are attention masks?](../glossary#attention-mask)
        cross_attn_head_mask (`torch.Tensor` of shape `(decoder_layers, decoder_attention_heads)`, *optional*):
            Mask to nullify selected heads of the cross-attention modules in the decoder to avoid performing
            cross-attention on hidden heads. Mask values selected in `[0, 1]`:

            - 1 indicates the head is **not masked**,
            - 0 indicates the head is **masked**.
        labels (`torch.LongTensor` of shape `(batch_size, sequence_length, num_codebooks)`, *optional*):
            Labels for language modeling. Note that the labels **are shifted** inside the model, i.e. you can set
            `labels = input_ids` Indices are selected in `[-100, 0, ..., config.vocab_size]` All labels set to `-100`
            are ignored (masked), the loss is only computed for labels in `[0, ..., config.vocab_size]`
        """

        return_dict = return_dict if return_dict is not None else self.config.use_return_dict

        if (labels is not None) and (input_ids is None and inputs_embeds is None):
            input_ids = shift_tokens_right(labels, self.config.pad_token_id, self.config.bos_token_id)

        outputs = self.model(
            input_ids,
            attention_mask=attention_mask,
            encoder_hidden_states=encoder_hidden_states,
            encoder_attention_mask=encoder_attention_mask,
            head_mask=head_mask,
            cross_attn_head_mask=cross_attn_head_mask,
            past_key_values=past_key_values,
            inputs_embeds=inputs_embeds,
            use_cache=use_cache,
            output_attentions=output_attentions,
            output_hidden_states=output_hidden_states,
            return_dict=return_dict,
        )

        hidden_states = outputs[0]

        lm_logits = torch.stack([head(hidden_states) for head in self.lm_heads], dim=1)

        loss = None
        if labels is not None:
            # since encoder hidden states have been concatenated to the decoder hidden states,
            # we take the last timestamps corresponding to labels
            logits = lm_logits[:, :, -labels.shape[1] :]

            loss_fct = CrossEntropyLoss()
            loss = torch.zeros([], device=self.device)

            # per codebook cross-entropy
            # -100 labels are ignored
            labels = labels.masked_fill(labels == self.config.pad_token_id, -100)

            # per codebook cross-entropy
            # ref: https://github.com/facebookresearch/audiocraft/blob/69fea8b290ad1b4b40d28f92d1dfc0ab01dbab85/audiocraft/solvers/musicgen.py#L242-L243
            for codebook in range(self.config.num_codebooks):
                codebook_logits = logits[:, codebook].contiguous().view(-1, logits.shape[-1])
                codebook_labels = labels[..., codebook].contiguous().view(-1)
                loss += loss_fct(codebook_logits, codebook_labels)

            loss = loss / self.config.num_codebooks

        # (bsz, num_codebooks, seq_len, vocab_size) -> (bsz * num_codebooks, seq_len, vocab_size)
        lm_logits = lm_logits.reshape(-1, *lm_logits.shape[2:])

        if not return_dict:
            output = (lm_logits,) + outputs[1:]
            return ((loss,) + output) if loss is not None else output

        return CausalLMOutputWithCrossAttentions(
            loss=loss,
            logits=lm_logits,
            past_key_values=outputs.past_key_values,
            hidden_states=outputs.hidden_states,
            attentions=outputs.attentions,
            cross_attentions=outputs.cross_attentions,
        )

    def prepare_inputs_for_generation(
        self,
        input_ids,
        attention_mask=None,
        encoder_hidden_states=None,
        encoder_attention_mask=None,
        head_mask=None,
        cross_attn_head_mask=None,
        past_key_values=None,
        use_cache=True,
        delay_pattern_mask=None,
        guidance_scale=None,
        **kwargs,
    ):
        # Overwritten -- MusicGen has custom processing
        if delay_pattern_mask is None:
            input_ids, delay_pattern_mask = self.build_delay_pattern_mask(
                input_ids,
                pad_token_id=self.generation_config.pad_token_id,
                max_length=self.generation_config.max_length,
            )

        # apply the delay pattern mask
        input_ids = self.apply_delay_pattern_mask(input_ids, delay_pattern_mask)

        if guidance_scale is not None and guidance_scale > 1:
            # for classifier free guidance we need to replicate the decoder args across the batch dim (we'll split these
            # before sampling)
            input_ids = input_ids.repeat((2, 1))
            if attention_mask is not None:
                attention_mask = attention_mask.repeat((2, 1))

        if past_key_values is not None:
            input_ids = input_ids[:, -1:]

        return {
            "input_ids": input_ids,
            "attention_mask": attention_mask,
            "encoder_hidden_states": encoder_hidden_states,
            "encoder_attention_mask": encoder_attention_mask,
            "head_mask": head_mask,
            "cross_attn_head_mask": cross_attn_head_mask,
            "past_key_values": past_key_values,
            "use_cache": use_cache,
        }

    def build_delay_pattern_mask(
        self, input_ids: torch.LongTensor, pad_token_id: int, max_length: Optional[int] = None
    ):
        """Build a delayed pattern mask to the input_ids. Each codebook is offset by the previous codebook by
        one, giving a delayed pattern mask at the start of sequence and end of sequence. Take the example where there
        are 4 codebooks and a max sequence length of 8, we have the delayed pattern mask of shape `(codebooks,
        seq_len)`:
        - [P, -1, -1, -1, -1, P, P, P]
        - [P, P, -1, -1, -1, -1, P, P]
        - [P, P, P, -1, -1, -1, -1, P]
        - [P, P, P, P, -1, -1, -1, -1]
        where P is the special padding token id and -1 indicates that the token is valid for prediction. If we include
        a prompt (decoder input ids), the -1 positions indicate where new tokens should be predicted. Otherwise, the
        mask is set to the value in the prompt:
        - [P, a, b, -1, -1, P, P, P]
        - [P, P, c, d, -1, -1, P, P]
        - [P, P, P, e, f, -1, -1, P]
        - [P, P, P, P, g, h, -1, -1]
        where a-h indicate the input prompt (decoder input ids) that are offset by 1. Now, we only override the -1
        tokens in our prediction.
        """
        # (bsz * num_codebooks, seq_len) -> (bsz, num_codebooks, seq_len)
        input_ids = input_ids.reshape(-1, self.num_codebooks, input_ids.shape[-1])
        bsz, num_codebooks, seq_len = input_ids.shape

        max_length = max_length if max_length is not None else self.generation_config.max_length
        input_ids_shifted = (
            torch.ones((bsz, num_codebooks, max_length), dtype=torch.long, device=input_ids.device) * -1
        )

        channel_codebooks = num_codebooks // 2 if self.config.audio_channels == 2 else num_codebooks
        # we only apply the mask if we have a large enough seq len - otherwise we return as is
        if max_length < 2 * channel_codebooks - 1:
            return input_ids.reshape(bsz * num_codebooks, -1), input_ids_shifted.reshape(bsz * num_codebooks, -1)

        # fill the shifted ids with the prompt entries, offset by the codebook idx
        for codebook in range(channel_codebooks):
            if self.config.audio_channels == 1:
                # mono channel - loop over the codebooks one-by-one
                input_ids_shifted[:, codebook, codebook : seq_len + codebook] = input_ids[:, codebook]
            else:
                # left/right channels are interleaved in the generated codebooks, so handle one then the other
                input_ids_shifted[:, 2 * codebook, codebook : seq_len + codebook] = input_ids[:, 2 * codebook]
                input_ids_shifted[:, 2 * codebook + 1, codebook : seq_len + codebook] = input_ids[:, 2 * codebook + 1]

        # construct a pattern mask that indicates the positions of padding tokens for each codebook
        # first fill the upper triangular part (the EOS padding)
        delay_pattern = torch.triu(
            torch.ones((channel_codebooks, max_length), dtype=torch.bool), diagonal=max_length - channel_codebooks + 1
        )
        # then fill the lower triangular part (the BOS padding)
        delay_pattern = delay_pattern + torch.tril(torch.ones((channel_codebooks, max_length), dtype=torch.bool))

        if self.config.audio_channels == 2:
            # for left/right channel we need to duplicate every row of the pattern mask in an interleaved fashion
            delay_pattern = delay_pattern.repeat_interleave(2, dim=0)

        mask = ~delay_pattern.to(input_ids.device)
        input_ids = mask * input_ids_shifted + ~mask * pad_token_id

        # find the first position to start generating - this is the first place we have the -1 token
        # and will always be in the first codebook (since it has no codebook offset)
        first_codebook_ids = input_ids[:, 0, :]
        start_ids = (first_codebook_ids == -1).nonzero()[:, 1]
        if len(start_ids) > 0:
            first_start_id = min(start_ids)
        else:
            # we have no tokens that need to be filled - return entire matrix of input ids
            first_start_id = seq_len

        # (bsz * num_codebooks, seq_len) -> (bsz, num_codebooks, seq_len)
        pattern_mask = input_ids.reshape(bsz * num_codebooks, -1)
        input_ids = input_ids[..., :first_start_id].reshape(bsz * num_codebooks, -1)
        return input_ids, pattern_mask

    @staticmethod
    def apply_delay_pattern_mask(input_ids, decoder_pad_token_mask):
        """Apply a delay pattern mask to the decoder input ids, only preserving predictions where
        the mask is set to -1, and otherwise setting to the value detailed in the mask."""
        seq_len = input_ids.shape[-1]
        decoder_pad_token_mask = decoder_pad_token_mask[..., :seq_len]
        input_ids = torch.where(decoder_pad_token_mask == -1, input_ids, decoder_pad_token_mask)
        return input_ids

    @torch.no_grad()
    def generate(
        self,
        inputs: Optional[torch.Tensor] = None,
        generation_config: Optional[GenerationConfig] = None,
        logits_processor: Optional[LogitsProcessorList] = None,
        stopping_criteria: Optional[StoppingCriteriaList] = None,
        synced_gpus: Optional[bool] = None,
        streamer: Optional["BaseStreamer"] = None,
        **kwargs,
    ):
        """

        Generates sequences of token ids for models with a language modeling head.

        <Tip warning={true}>

        Most generation-controlling parameters are set in `generation_config` which, if not passed, will be set to the
        model's default generation configuration. You can override any `generation_config` by passing the corresponding
        parameters to generate(), e.g. `.generate(inputs, num_beams=4, do_sample=True)`.

        For an overview of generation strategies and code examples, check out the [following
        guide](./generation_strategies).

        </Tip>

        Parameters:
            inputs (`torch.Tensor` of varying shape depending on the modality, *optional*):
                The sequence used as a prompt for the generation or as model inputs to the encoder. If `None` the
                method initializes it with `bos_token_id` and a batch size of 1. For decoder-only models `inputs`
                should be in the format `input_ids`. For encoder-decoder models *inputs* can represent any of
                `input_ids`, `input_values`, `input_features`, or `pixel_values`.
            generation_config (`~generation.GenerationConfig`, *optional*):
                The generation configuration to be used as base parametrization for the generation call. `**kwargs`
                passed to generate matching the attributes of `generation_config` will override them. If
                `generation_config` is not provided, the default will be used, which had the following loading
                priority: 1) from the `generation_config.json` model file, if it exists; 2) from the model
                configuration. Please note that unspecified parameters will inherit [`~generation.GenerationConfig`]'s
                default values, whose documentation should be checked to parameterize generation.
            logits_processor (`LogitsProcessorList`, *optional*):
                Custom logits processors that complement the default logits processors built from arguments and
                generation config. If a logit processor is passed that is already created with the arguments or a
                generation config an error is thrown. This feature is intended for advanced users.
            stopping_criteria (`StoppingCriteriaList`, *optional*):
                Custom stopping criteria that complement the default stopping criteria built from arguments and a
                generation config. If a stopping criteria is passed that is already created with the arguments or a
                generation config an error is thrown. This feature is intended for advanced users.
            synced_gpus (`bool`, *optional*, defaults to `False`):
                Whether to continue running the while loop until max_length (needed to avoid deadlocking with
                `FullyShardedDataParallel` and DeepSpeed ZeRO Stage 3).
            streamer (`BaseStreamer`, *optional*):
                Streamer object that will be used to stream the generated sequences. Generated tokens are passed
                through `streamer.put(token_ids)` and the streamer is responsible for any further processing.
            kwargs (`Dict[str, Any]`, *optional*):
                Ad hoc parametrization of `generate_config` and/or additional model-specific kwargs that will be
                forwarded to the `forward` function of the model. If the model is an encoder-decoder model, encoder
                specific kwargs should not be prefixed and decoder specific kwargs should be prefixed with *decoder_*.

        Return:
            [`~utils.ModelOutput`] or `torch.LongTensor`: A [`~utils.ModelOutput`] (if `return_dict_in_generate=True`
            or when `config.return_dict_in_generate=True`) or a `torch.FloatTensor`.

                If the model is *not* an encoder-decoder model (`model.config.is_encoder_decoder=False`), the possible
                [`~utils.ModelOutput`] types are:

                    - [`~generation.GenerateDecoderOnlyOutput`],
                    - [`~generation.GenerateBeamDecoderOnlyOutput`]

                If the model is an encoder-decoder model (`model.config.is_encoder_decoder=True`), the possible
                [`~utils.ModelOutput`] types are:

                    - [`~generation.GenerateEncoderDecoderOutput`],
                    - [`~generation.GenerateBeamEncoderDecoderOutput`]
        """
        # 1. Handle `generation_config` and kwargs that might update it, and validate the resulting objects
        if generation_config is None:
            generation_config = self.generation_config

        generation_config = copy.deepcopy(generation_config)
        model_kwargs = generation_config.update(**kwargs)  # All unused kwargs must be model kwargs
        generation_config.validate()
        self._validate_model_kwargs(model_kwargs.copy())

        # 2. Set generation parameters if not already defined
        logits_processor = logits_processor if logits_processor is not None else LogitsProcessorList()
        stopping_criteria = stopping_criteria if stopping_criteria is not None else StoppingCriteriaList()

        requires_attention_mask = "encoder_outputs" not in model_kwargs
        kwargs_has_attention_mask = model_kwargs.get("attention_mask", None) is not None

        # 3. Define model inputs`
        input_ids, model_input_name, model_kwargs = self._prepare_model_inputs(
            inputs, generation_config.bos_token_id, model_kwargs
        )
        batch_size = input_ids.shape[0] // self.num_codebooks
        self._prepare_special_tokens(generation_config, kwargs_has_attention_mask, device=input_ids.device)

        # 4. Define other model kwargs
        model_kwargs["use_cache"] = generation_config.use_cache
        model_kwargs["guidance_scale"] = generation_config.guidance_scale

        if model_kwargs.get("attention_mask", None) is None and requires_attention_mask:
            model_kwargs["attention_mask"] = self._prepare_attention_mask_for_generation(
                input_ids, generation_config, model_kwargs
            )

        # 5. Prepare `max_length` depending on other stopping criteria.
        input_ids_length = input_ids.shape[-1]
        has_default_max_length = kwargs.get("max_length") is None and generation_config.max_length is not None
        has_default_min_length = kwargs.get("min_length") is None and generation_config.min_length is not None
        generation_config = self._prepare_generated_length(
            generation_config=generation_config,
            has_default_max_length=has_default_max_length,
            has_default_min_length=has_default_min_length,
            model_input_name=model_input_name,
            inputs_tensor=input_ids,
            input_ids_length=input_ids_length,
        )

        # 6. Prepare `input_ids` which will be used for auto-regressive generation
        # Build the delay pattern mask for offsetting each codebook prediction by 1 (this behaviour is specific to MusicGen)
        input_ids, delay_pattern_mask = self.build_delay_pattern_mask(
            input_ids,
            pad_token_id=generation_config._decoder_start_token_tensor,
            max_length=generation_config.max_length,
        )

        if streamer is not None:
            streamer.put(input_ids.cpu())

        # stash the delay mask so that we don't have to recompute it in each forward pass
        model_kwargs["delay_pattern_mask"] = delay_pattern_mask

        # 7. determine generation mode
        generation_mode = generation_config.get_generation_mode()

        # 8. prepare batched CFG externally (to enable coexistence with the unbatched CFG)
        if generation_config.guidance_scale is not None and generation_config.guidance_scale > 1:
            logits_processor.append(ClassifierFreeGuidanceLogitsProcessor(generation_config.guidance_scale))
            generation_config.guidance_scale = None

        # 9. prepare distribution pre_processing samplers
        logits_processor = self._get_logits_processor(
            generation_config=generation_config,
            input_ids_seq_length=input_ids_length,
            encoder_input_ids=input_ids,
            prefix_allowed_tokens_fn=None,
            logits_processor=logits_processor,
            device=input_ids.device,
        )

        # 10. prepare stopping criteria
        stopping_criteria = self._get_stopping_criteria(
            generation_config=generation_config, stopping_criteria=stopping_criteria
        )

        if generation_mode in (GenerationMode.SAMPLE, GenerationMode.GREEDY_SEARCH):
            # expand input_ids with `num_return_sequences` additional sequences per batch
            input_ids, model_kwargs = self._expand_inputs_for_generation(
                input_ids=input_ids,
                expand_size=generation_config.num_return_sequences,
                **model_kwargs,
            )

            # 11. run sample
            outputs = self._sample(
                input_ids,
                logits_processor=logits_processor,
                stopping_criteria=stopping_criteria,
                generation_config=generation_config,
                synced_gpus=synced_gpus,
                streamer=streamer,
                **model_kwargs,
            )

        else:
            raise ValueError(
                "Got incompatible mode for generation, should be one of greedy or sampling. "
                "Ensure that beam search is de-activated by setting `num_beams=1` and `num_beam_groups=1`."
            )

        if generation_config.return_dict_in_generate:
            output_ids = outputs.sequences
        else:
            output_ids = outputs

        # apply the pattern mask to the final ids
        output_ids = self.apply_delay_pattern_mask(output_ids, model_kwargs["delay_pattern_mask"])

        # revert the pattern delay mask by filtering the pad token id
        output_ids = output_ids[output_ids != generation_config._pad_token_tensor].reshape(
            batch_size, self.num_codebooks, -1
        )

        if generation_config.return_dict_in_generate:
            outputs.sequences = output_ids
            return outputs
        else:
            return output_ids


@auto_docstring(
    custom_intro="""
    The composite MusicGen model with a text encoder, audio encoder and Musicgen decoder,
    """
)
class MusicgenForConditionalGeneration(PreTrainedModel, GenerationMixin):
    config_class = MusicgenConfig
    base_model_prefix = "encoder_decoder"
    main_input_name = "input_ids"
    supports_gradient_checkpointing = True
    _supports_flash_attn_2 = True
    _supports_sdpa = True
    # compilation errors occurr atm
    _supports_flex_attn = False

    def __init__(
        self,
        config: Optional[MusicgenConfig] = None,
        text_encoder: Optional[PreTrainedModel] = None,
        audio_encoder: Optional[PreTrainedModel] = None,
        decoder: Optional[MusicgenForCausalLM] = None,
    ):
        r"""
        text_encoder (`PreTrainedModel`, *optional*):
            The text encoder model that encodes text into hidden states for conditioning.
        audio_encoder (`PreTrainedModel`, *optional*):
            The audio encoder model that encodes audio into hidden states for conditioning.
        decoder (`MusicgenForCausalLM`, *optional*):
            The decoder model that generates audio tokens based on conditioning signals.
        """
        if config is None and (text_encoder is None or audio_encoder is None or decoder is None):
            raise ValueError(
                "Either a configuration has to be provided, or all three of text encoder, audio encoder and MusicGen decoder."
            )
        if config is None:
            config = MusicgenConfig.from_sub_models_config(text_encoder.config, audio_encoder.config, decoder.config)
        else:
            if not isinstance(config, self.config_class):
                raise ValueError(f"Config: {config} has to be of type {self.config_class}")

        if config.decoder.cross_attention_hidden_size is not None:
            if config.decoder.cross_attention_hidden_size != config.text_encoder.hidden_size:
                raise ValueError(
                    "If `cross_attention_hidden_size` is specified in the MusicGen decoder's configuration, it has to be equal"
                    f" to the text encoder's `hidden_size`. Got {config.decoder.cross_attention_hidden_size} for"
                    f" `config.decoder.cross_attention_hidden_size` and {config.text_encoder.hidden_size} for"
                    " `config.text_encoder.hidden_size`."
                )

        # initialize with config
        super().__init__(config)

        if text_encoder is None:
            from ..auto.modeling_auto import AutoModelForTextEncoding

            text_encoder = AutoModelForTextEncoding.from_config(config.text_encoder)

        if audio_encoder is None:
            from ..auto.modeling_auto import AutoModel

            audio_encoder = AutoModel.from_config(config.audio_encoder)

        if decoder is None:
            decoder = MusicgenForCausalLM._from_config(config.decoder)

        self.text_encoder = text_encoder
        self.audio_encoder = audio_encoder
        self.decoder = decoder

        if self.text_encoder.config.to_dict() != self.config.text_encoder.to_dict():
            logger.warning(
                f"Config of the text_encoder: {self.text_encoder.__class__} is overwritten by shared text_encoder config:"
                f" {self.config.text_encoder}"
            )
        if self.audio_encoder.config.to_dict() != self.config.audio_encoder.to_dict():
            logger.warning(
                f"Config of the audio_encoder: {self.audio_encoder.__class__} is overwritten by shared audio_encoder config:"
                f" {self.config.audio_encoder}"
            )
        if self.decoder.config.to_dict() != self.config.decoder.to_dict():
            logger.warning(
                f"Config of the decoder: {self.decoder.__class__} is overwritten by shared decoder config:"
                f" {self.config.decoder}"
            )

        # make sure that the individual model's config refers to the shared config
        # so that the updates to the config will be synced
        self.config.text_encoder._attn_implementation = self.text_encoder.config._attn_implementation
        self.config.audio_encoder._attn_implementation = self.audio_encoder.config._attn_implementation
        self.config.decoder._attn_implementation = self.decoder.config._attn_implementation
        self.text_encoder.config = self.config.text_encoder
        self.audio_encoder.config = self.config.audio_encoder
        self.decoder.config = self.config.decoder

        # text encoder outputs might need to be projected to different dimension for decoder
        if (
            self.text_encoder.config.hidden_size != self.decoder.config.hidden_size
            and self.decoder.config.cross_attention_hidden_size is None
        ):
            self.enc_to_dec_proj = nn.Linear(self.text_encoder.config.hidden_size, self.decoder.config.hidden_size)

        if self.text_encoder.get_output_embeddings() is not None:
            raise ValueError(
                f"The encoder {self.text_encoder} should not have a LM Head. Please use a model without and LM Head"
            )

        decoder_signature = set(inspect.signature(self.decoder.forward).parameters.keys())
        if "encoder_hidden_states" not in decoder_signature:
            raise ValueError(
                "The selected decoder is not prepared for the encoder hidden states to be passed. Please see the "
                "following discussion on GitHub: https://github.com/huggingface/transformers/issues/23350"
            )

        # tie text encoder, decoder weights if config set accordingly
        self.tie_weights()

    def tie_weights(self):
        # tie text encoder & decoder if needed
        if self.config.tie_encoder_decoder:
            # tie text encoder and decoder base model
            decoder_base_model_prefix = self.decoder.base_model_prefix
            tied_weights = self._tie_encoder_decoder_weights(
                self.text_encoder,
                self.decoder._modules[decoder_base_model_prefix],
                self.decoder.base_model_prefix,
                "text_encoder",
            )
            # Setting a dynamic variable instead of `_tied_weights_keys` because it's a class
            # attributed not an instance member, therefore modifying it will modify the entire class
            # Leading to issues on subsequent calls by different tests or subsequent calls.
            self._dynamic_tied_weights_keys = tied_weights

    def get_audio_encoder(self):
        return self.audio_encoder

    def get_text_encoder(self):
        return self.text_encoder

    def get_encoder(self):
        # get the text encoder to compute the encoder hidden-states for generation
        return self.get_text_encoder()

    def get_decoder(self):
        return self.decoder

    def get_input_embeddings(self):
        return self.text_encoder.get_input_embeddings()

    def get_output_embeddings(self):
        return self.decoder.get_output_embeddings()

    def set_output_embeddings(self, new_embeddings):
        return self.decoder.set_output_embeddings(new_embeddings)

    @classmethod
    def from_sub_models_pretrained(
        cls,
        text_encoder_pretrained_model_name_or_path: Optional[str] = None,
        audio_encoder_pretrained_model_name_or_path: Optional[str] = None,
        decoder_pretrained_model_name_or_path: Optional[str] = None,
        *model_args,
        **kwargs,
    ) -> PreTrainedModel:
        r"""
        Instantiate a text encoder, an audio encoder, and a MusicGen decoder from one, two or three base classes of the
        library from pretrained model checkpoints.


        The model is set in evaluation mode by default using `model.eval()` (Dropout modules are deactivated). To train
        the model, you need to first set it back in training mode with `model.train()`.

        Params:
            text_encoder_pretrained_model_name_or_path (`str`, *optional*):
                Information necessary to initiate the text encoder. Can be either:

                    - A string, the *model id* of a pretrained model hosted inside a model repo on huggingface.co.
                    - A path to a *directory* containing model weights saved using
                      [`~PreTrainedModel.save_pretrained`], e.g., `./my_model_directory/`.

            audio_encoder_pretrained_model_name_or_path (`str`, *optional*):
                Information necessary to initiate the audio encoder. Can be either:

                    - A string, the *model id* of a pretrained model hosted inside a model repo on huggingface.co.
                    - A path to a *directory* containing model weights saved using
                      [`~PreTrainedModel.save_pretrained`], e.g., `./my_model_directory/`.

            decoder_pretrained_model_name_or_path (`str`, *optional*, defaults to `None`):
                Information necessary to initiate the decoder. Can be either:

                    - A string, the *model id* of a pretrained model hosted inside a model repo on huggingface.co.
                    - A path to a *directory* containing model weights saved using
                      [`~PreTrainedModel.save_pretrained`], e.g., `./my_model_directory/`.

            model_args (remaining positional arguments, *optional*):
                All remaining positional arguments will be passed to the underlying model's `__init__` method.

            kwargs (remaining dictionary of keyword arguments, *optional*):
                Can be used to update the configuration object (after it being loaded) and initiate the model (e.g.,
                `output_attentions=True`).

                - To update the text encoder configuration, use the prefix *text_encoder_* for each configuration
                  parameter.
                - To update the audio encoder configuration, use the prefix *audio_encoder_* for each configuration
                  parameter.
                - To update the decoder configuration, use the prefix *decoder_* for each configuration parameter.
                - To update the parent model configuration, do not use a prefix for each configuration parameter.

                Behaves differently depending on whether a `config` is provided or automatically loaded.

        Example:

        ```python
        >>> from transformers import MusicgenForConditionalGeneration

        >>> # initialize a musicgen model from a t5 text encoder, encodec audio encoder, and musicgen decoder
        >>> model = MusicgenForConditionalGeneration.from_sub_models_pretrained(
        ...     text_encoder_pretrained_model_name_or_path="google-t5/t5-base",
        ...     audio_encoder_pretrained_model_name_or_path="facebook/encodec_24khz",
        ...     decoder_pretrained_model_name_or_path="facebook/musicgen-small",
        ... )
        >>> # saving model after fine-tuning
        >>> model.save_pretrained("./musicgen-ft")
        >>> # load fine-tuned model
        >>> model = MusicgenForConditionalGeneration.from_pretrained("./musicgen-ft")
        ```"""

        kwargs_text_encoder = {
            argument[len("text_encoder_") :]: value
            for argument, value in kwargs.items()
            if argument.startswith("text_encoder_")
        }

        kwargs_audio_encoder = {
            argument[len("audio_encoder_") :]: value
            for argument, value in kwargs.items()
            if argument.startswith("audio_encoder_")
        }

        kwargs_decoder = {
            argument[len("decoder_") :]: value for argument, value in kwargs.items() if argument.startswith("decoder_")
        }

        # remove text encoder, audio encoder and decoder kwargs from kwargs
        for key in kwargs_text_encoder.keys():
            del kwargs["text_encoder_" + key]
        for key in kwargs_audio_encoder.keys():
            del kwargs["audio_encoder_" + key]
        for key in kwargs_decoder.keys():
            del kwargs["decoder_" + key]

        # Load and initialize the encoder and decoder
        # The distinction between encoder and decoder at the model level is made
        # by the value of the flag `is_decoder` that we need to set correctly.
        text_encoder = kwargs_text_encoder.pop("model", None)
        if text_encoder is None:
            if text_encoder_pretrained_model_name_or_path is None:
                raise ValueError(
                    "If `text_encoder_model` is not defined as an argument, a `text_encoder_pretrained_model_name_or_path` has "
                    "to be defined."
                )

            if "config" not in kwargs_text_encoder:
                encoder_config, kwargs_text_encoder = AutoConfig.from_pretrained(
                    text_encoder_pretrained_model_name_or_path, **kwargs_text_encoder, return_unused_kwargs=True
                )

                if encoder_config.is_decoder is True or encoder_config.add_cross_attention is True:
                    logger.info(
                        f"Initializing {text_encoder_pretrained_model_name_or_path} as a text_encoder model "
                        "from a decoder model. Cross-attention and casual mask are disabled."
                    )
                    encoder_config.is_decoder = False
                    encoder_config.add_cross_attention = False

                kwargs_text_encoder["config"] = encoder_config

            text_encoder = AutoModel.from_pretrained(
                text_encoder_pretrained_model_name_or_path, *model_args, **kwargs_text_encoder
            )

        audio_encoder = kwargs_audio_encoder.pop("model", None)
        if audio_encoder is None:
            if audio_encoder_pretrained_model_name_or_path is None:
                raise ValueError(
                    "If `audio_encoder_model` is not defined as an argument, an `audio_encoder_pretrained_model_name_or_path` has "
                    "to be defined."
                )

            if "config" not in kwargs_audio_encoder:
                encoder_config, kwargs_audio_encoder = AutoConfig.from_pretrained(
                    audio_encoder_pretrained_model_name_or_path, **kwargs_audio_encoder, return_unused_kwargs=True
                )

                if encoder_config.is_decoder is True or encoder_config.add_cross_attention is True:
                    logger.info(
                        f"Initializing {audio_encoder_pretrained_model_name_or_path} as an audio_encoder model "
                        "from a decoder model. Cross-attention and casual mask are disabled."
                    )
                    encoder_config.is_decoder = False
                    encoder_config.add_cross_attention = False

                kwargs_audio_encoder["config"] = encoder_config

            audio_encoder = AutoModel.from_pretrained(
                audio_encoder_pretrained_model_name_or_path, *model_args, **kwargs_audio_encoder
            )

        decoder = kwargs_decoder.pop("model", None)
        if decoder is None:
            if decoder_pretrained_model_name_or_path is None:
                raise ValueError(
                    "If `decoder_model` is not defined as an argument, a `decoder_pretrained_model_name_or_path` has "
                    "to be defined."
                )

            if "config" not in kwargs_decoder:
                decoder_config, kwargs_decoder = AutoConfig.from_pretrained(
                    decoder_pretrained_model_name_or_path, **kwargs_decoder, return_unused_kwargs=True
                )

                if isinstance(decoder_config, MusicgenConfig):
                    decoder_config = decoder_config.decoder

                if decoder_config.is_decoder is False or decoder_config.add_cross_attention is False:
                    logger.info(
                        f"Initializing {decoder_pretrained_model_name_or_path} as a decoder model. Cross attention"
                        f" layers are added to {decoder_pretrained_model_name_or_path} and randomly initialized if"
                        f" {decoder_pretrained_model_name_or_path}'s architecture allows for cross attention layers."
                    )
                    decoder_config.is_decoder = True
                    decoder_config.add_cross_attention = True

                kwargs_decoder["config"] = decoder_config

            if kwargs_decoder["config"].is_decoder is False or kwargs_decoder["config"].add_cross_attention is False:
                logger.warning(
                    f"Decoder model {decoder_pretrained_model_name_or_path} is not initialized as a decoder. "
                    f"In order to initialize {decoder_pretrained_model_name_or_path} as a decoder, "
                    "make sure that the attributes `is_decoder` and `add_cross_attention` of `decoder_config` "
                    "passed to `.from_sub_models_pretrained(...)` are set to `True` or do not pass a "
                    "`decoder_config` to `.from_sub_models_pretrained(...)`"
                )

            decoder = MusicgenForCausalLM.from_pretrained(decoder_pretrained_model_name_or_path, **kwargs_decoder)

        # instantiate config with corresponding kwargs
        config = MusicgenConfig.from_sub_models_config(
            text_encoder.config, audio_encoder.config, decoder.config, **kwargs
        )
        return cls(text_encoder=text_encoder, audio_encoder=audio_encoder, decoder=decoder, config=config)

    @auto_docstring
    def forward(
        self,
        input_ids: Optional[torch.LongTensor] = None,
        attention_mask: Optional[torch.BoolTensor] = None,
        input_values: Optional[torch.FloatTensor] = None,
        padding_mask: Optional[torch.BoolTensor] = None,
        decoder_input_ids: Optional[torch.LongTensor] = None,
        decoder_attention_mask: Optional[torch.BoolTensor] = None,
        encoder_outputs: Optional[Tuple[torch.FloatTensor]] = None,
        past_key_values: Optional[Tuple[Tuple[torch.FloatTensor]]] = None,
        inputs_embeds: Optional[torch.FloatTensor] = None,
        decoder_inputs_embeds: Optional[torch.FloatTensor] = None,
        labels: Optional[torch.LongTensor] = None,
        use_cache: Optional[bool] = None,
        output_attentions: Optional[bool] = None,
        output_hidden_states: Optional[bool] = None,
        return_dict: Optional[bool] = None,
        **kwargs,
    ) -> Union[Tuple, Seq2SeqLMOutput]:
        r"""
        decoder_input_ids (`torch.LongTensor` of shape `(batch_size * num_codebooks, target_sequence_length)`, *optional*):
            Indices of decoder input sequence tokens in the vocabulary, corresponding to the sequence of audio codes.

            Indices can be obtained by encoding an audio prompt with an audio encoder model to predict audio codes,
            such as with the [`EncodecModel`]. See [`EncodecModel.encode`] for details.

            [What are decoder input IDs?](../glossary#decoder-input-ids)

            <Tip warning={true}>

            The `decoder_input_ids` will automatically be converted from shape `(batch_size * num_codebooks,
            target_sequence_length)` to `(batch_size, num_codebooks, target_sequence_length)` in the forward pass. If
            you obtain audio codes from an audio encoding model, such as [`EncodecModel`], ensure that the number of
            frames is equal to 1, and that you reshape the audio codes from `(frames, batch_size, num_codebooks,
            target_sequence_length)` to `(batch_size * num_codebooks, target_sequence_length)` prior to passing them as
            `decoder_input_ids`.

            </Tip>
        decoder_attention_mask (`torch.LongTensor` of shape `(batch_size, target_sequence_length)`, *optional*):
            Default behavior: generate a tensor that ignores pad tokens in `decoder_input_ids`. Causal mask will also
            be used by default.
        labels (`torch.LongTensor` of shape `(batch_size, sequence_length, num_codebooks)`, *optional*):
            Labels for language modeling. Note that the labels **are shifted** inside the model, i.e. you can set
            `labels = input_ids` Indices are selected in `[-100, 0, ..., config.vocab_size]` All labels set to `-100`
            are ignored (masked), the loss is only computed for labels in `[0, ..., config.vocab_size]`
        padding_mask (`torch.BoolTensor` of shape `(batch_size, sequence_length)`, *optional*):
            Mask to avoid performing attention on padding token indices. Mask values selected in `[0, 1]`:

            - 1 for tokens that are **not masked**,
            - 0 for tokens that are **masked**.

            [What are attention masks?](../glossary#attention-mask)

        Examples:
        ```python
        >>> from transformers import AutoProcessor, MusicgenForConditionalGeneration
        >>> import torch

        >>> processor = AutoProcessor.from_pretrained("facebook/musicgen-small")
        >>> model = MusicgenForConditionalGeneration.from_pretrained("facebook/musicgen-small")

        >>> inputs = processor(
        ...     text=["80s pop track with bassy drums and synth", "90s rock song with loud guitars and heavy drums"],
        ...     padding=True,
        ...     return_tensors="pt",
        ... )

        >>> pad_token_id = model.generation_config.pad_token_id
        >>> decoder_input_ids = (
        ...     torch.ones((inputs.input_ids.shape[0] * model.decoder.num_codebooks, 1), dtype=torch.long)
        ...     * pad_token_id
        ... )

        >>> logits = model(**inputs, decoder_input_ids=decoder_input_ids).logits
        >>> logits.shape  # (bsz * num_codebooks, tgt_len, vocab_size)
        torch.Size([8, 1, 2048])
        ```"""
        return_dict = return_dict if return_dict is not None else self.config.use_return_dict

        kwargs_text_encoder = {
            argument[len("text_encoder_")]: value
            for argument, value in kwargs.items()
            if argument.startswith("text_encoder_")
        }

        kwargs_audio_encoder = {
            argument[len("audio_encoder_")]: value
            for argument, value in kwargs.items()
            if argument.startswith("audio_encoder_")
        }

        kwargs_decoder = {
            argument[len("decoder_") :]: value for argument, value in kwargs.items() if argument.startswith("decoder_")
        }

        if encoder_outputs is None:
            encoder_outputs = self.text_encoder(
                input_ids=input_ids,
                attention_mask=attention_mask,
                inputs_embeds=inputs_embeds,
                output_attentions=output_attentions,
                output_hidden_states=output_hidden_states,
                return_dict=return_dict,
                **kwargs_text_encoder,
            )
        elif isinstance(encoder_outputs, tuple):
            encoder_outputs = BaseModelOutput(*encoder_outputs)

        encoder_hidden_states = encoder_outputs[0]

        # optionally project encoder_hidden_states
        if (
            self.text_encoder.config.hidden_size != self.decoder.config.hidden_size
            and self.decoder.config.cross_attention_hidden_size is None
        ):
            encoder_hidden_states = self.enc_to_dec_proj(encoder_hidden_states)

        if attention_mask is not None:
            encoder_hidden_states = encoder_hidden_states * attention_mask[..., None]

        if (labels is not None) and (decoder_input_ids is None and decoder_inputs_embeds is None):
            decoder_input_ids = shift_tokens_right(
                labels, self.config.decoder.pad_token_id, self.config.decoder.decoder_start_token_id
            )

        elif decoder_input_ids is None and decoder_inputs_embeds is None:
            audio_encoder_outputs = self.audio_encoder(
                input_values=input_values,
                padding_mask=padding_mask,
                **kwargs_audio_encoder,
            )
            audio_codes = audio_encoder_outputs.audio_codes
            frames, bsz, codebooks, seq_len = audio_codes.shape
            if frames != 1:
                raise ValueError(
                    f"Expected 1 frame in the audio code outputs, got {frames} frames. Ensure chunking is "
                    "disabled by setting `chunk_length=None` in the audio encoder."
                )

            if self.config.decoder.audio_channels == 2 and audio_codes.shape[2] == self.decoder.num_codebooks // 2:
                # mono input through encodec that we convert to stereo
                audio_codes = audio_codes.repeat_interleave(2, dim=2)

            decoder_input_ids = audio_codes[0, ...].reshape(bsz * self.decoder.num_codebooks, seq_len)

        # Decode
        decoder_outputs = self.decoder(
            input_ids=decoder_input_ids,
            attention_mask=decoder_attention_mask,
            encoder_hidden_states=encoder_hidden_states,
            encoder_attention_mask=attention_mask,
            inputs_embeds=decoder_inputs_embeds,
            output_attentions=output_attentions,
            output_hidden_states=output_hidden_states,
            use_cache=use_cache,
            past_key_values=past_key_values,
            return_dict=return_dict,
            labels=labels,
            **kwargs_decoder,
        )

        if not return_dict:
            return decoder_outputs + encoder_outputs

        return Seq2SeqLMOutput(
            loss=decoder_outputs.loss,
            logits=decoder_outputs.logits,
            past_key_values=decoder_outputs.past_key_values,
            decoder_hidden_states=decoder_outputs.hidden_states,
            decoder_attentions=decoder_outputs.attentions,
            cross_attentions=decoder_outputs.cross_attentions,
            encoder_last_hidden_state=encoder_outputs.last_hidden_state,
            encoder_hidden_states=encoder_outputs.hidden_states,
            encoder_attentions=encoder_outputs.attentions,
        )

    def prepare_inputs_for_generation(
        self,
        decoder_input_ids,
        past_key_values=None,
        attention_mask=None,
        head_mask=None,
        decoder_attention_mask=None,
        decoder_head_mask=None,
        cross_attn_head_mask=None,
        use_cache=None,
        encoder_outputs=None,
        decoder_delay_pattern_mask=None,
        guidance_scale=None,
        **kwargs,
    ):
        # Overwritten -- MusicGen has custom processing
        if decoder_delay_pattern_mask is None:
            decoder_input_ids, decoder_delay_pattern_mask = self.decoder.build_delay_pattern_mask(
                decoder_input_ids,
                self.generation_config.pad_token_id,
                max_length=self.generation_config.max_length,
            )

        # apply the delay pattern mask
        decoder_input_ids = self.decoder.apply_delay_pattern_mask(decoder_input_ids, decoder_delay_pattern_mask)

        if guidance_scale is not None and guidance_scale > 1:
            # for classifier free guidance we need to replicate the decoder args across the batch dim (we'll split these
            # before sampling)
            decoder_input_ids = decoder_input_ids.repeat((2, 1))
            if decoder_attention_mask is not None:
                decoder_attention_mask = decoder_attention_mask.repeat((2, 1))

        if past_key_values is not None:
            past_length = past_key_values[0][0].shape[2]

            # Some generation methods already pass only the last input ID
            if decoder_input_ids.shape[1] > past_length:
                remove_prefix_length = past_length
            else:
                # Default to old behavior: keep only final ID
                remove_prefix_length = decoder_input_ids.shape[1] - 1

            decoder_input_ids = decoder_input_ids[:, remove_prefix_length:]

        return {
            "input_ids": None,  # encoder_outputs is defined. input_ids not needed
            "encoder_outputs": encoder_outputs,
            "past_key_values": past_key_values,
            "decoder_input_ids": decoder_input_ids,
            "attention_mask": attention_mask,
            "decoder_attention_mask": decoder_attention_mask,
            "head_mask": head_mask,
            "decoder_head_mask": decoder_head_mask,
            "cross_attn_head_mask": cross_attn_head_mask,
            "use_cache": use_cache,
        }

    def _prepare_decoder_input_ids_for_generation(
        self,
        batch_size: int,
        model_input_name: str,
        model_kwargs: Dict[str, torch.Tensor],
        decoder_start_token_id: Optional[int] = None,
        bos_token_id: Optional[int] = None,
        device: torch.device = None,
    ) -> Tuple[torch.LongTensor, Dict[str, torch.Tensor]]:
        """Prepares `decoder_input_ids` for generation with encoder-decoder models"""

        # 1. Check whether the user has defined `decoder_input_ids` manually. To facilitate in terms of input naming,
        # we also allow the user to pass it under `input_ids`, if the encoder does not use it as the main input.
        if model_kwargs is not None and "decoder_input_ids" in model_kwargs:
            decoder_input_ids = model_kwargs.pop("decoder_input_ids")
        elif "input_ids" in model_kwargs and model_input_name != "input_ids":
            decoder_input_ids = model_kwargs.pop("input_ids")
        else:
            decoder_input_ids = None

        # 2. Encoder-decoder models expect the `decoder_input_ids` to start with a special token. Let's ensure that.
        decoder_start_token_id = self._get_decoder_start_token_id(decoder_start_token_id, bos_token_id)
        if device is None:
            device = self.device
        decoder_input_ids_start = (
            torch.ones((batch_size * self.decoder.num_codebooks, 1), dtype=torch.long, device=device)
            * decoder_start_token_id
        )

        # no user input -> use decoder_start_token_id as decoder_input_ids
        if decoder_input_ids is None:
            decoder_input_ids = decoder_input_ids_start

        # user input but doesn't start with decoder_start_token_id -> prepend decoder_start_token_id (and adjust
        # decoder_attention_mask if provided)
        elif (decoder_input_ids[..., 0] != decoder_start_token_id).all().item():
            decoder_input_ids = torch.cat([decoder_input_ids_start, decoder_input_ids], dim=-1)
            if "decoder_attention_mask" in model_kwargs:
                decoder_attention_mask = model_kwargs["decoder_attention_mask"]
                decoder_attention_mask = torch.cat(
                    (torch.ones_like(decoder_attention_mask)[:, :1], decoder_attention_mask),
                    dim=-1,
                )
                model_kwargs["decoder_attention_mask"] = decoder_attention_mask

        return decoder_input_ids, model_kwargs

    def _prepare_text_encoder_kwargs_for_generation(
        self,
        inputs_tensor: torch.Tensor,
        model_kwargs,
        model_input_name: Optional[str],
        generation_config: GenerationConfig,
    ) -> Dict[str, Any]:
        # 1. get text encoder
        encoder = self.get_text_encoder()
        # Compatibility with Accelerate big model inference: we need the encoder to outputs stuff on the same device
        # as the inputs.
        if hasattr(encoder, "_hf_hook"):
            encoder._hf_hook.io_same_device = True

        # 2. Prepare encoder args and encoder kwargs from model kwargs.
        irrelevant_prefix = ["decoder_", "cross_attn", "use_cache"]
        encoder_kwargs = {
            argument: value
            for argument, value in model_kwargs.items()
            if not any(argument.startswith(p) for p in irrelevant_prefix)
        }
        encoder_signature = set(inspect.signature(encoder.forward).parameters)
        encoder_accepts_wildcard = "kwargs" in encoder_signature or "model_kwargs" in encoder_signature
        if not encoder_accepts_wildcard:
            encoder_kwargs = {
                argument: value for argument, value in encoder_kwargs.items() if argument in encoder_signature
            }
        encoder_kwargs["output_attentions"] = generation_config.output_attentions
        encoder_kwargs["output_hidden_states"] = generation_config.output_hidden_states
        guidance_scale = generation_config.guidance_scale

        # 3. make sure that encoder returns `ModelOutput`
        model_input_name = model_input_name if model_input_name is not None else self.text_encoder.main_input_name
        encoder_kwargs["return_dict"] = True
        encoder_kwargs[model_input_name] = inputs_tensor
        last_hidden_state = encoder(**encoder_kwargs).last_hidden_state

        # for classifier free guidance we need to add a 'null' input to our encoder hidden states
        if guidance_scale is not None and guidance_scale > 1:
            last_hidden_state = torch.concatenate([last_hidden_state, torch.zeros_like(last_hidden_state)], dim=0)
            if "attention_mask" in model_kwargs:
                model_kwargs["attention_mask"] = torch.concatenate(
                    [model_kwargs["attention_mask"], torch.zeros_like(model_kwargs["attention_mask"])], dim=0
                )

        model_kwargs["encoder_outputs"] = BaseModelOutput(last_hidden_state=last_hidden_state)

        return model_kwargs

    def _prepare_audio_encoder_kwargs_for_generation(
        self, input_values, model_kwargs, model_input_name: Optional[str] = None
    ):
        # 1. get audio encoder
        encoder = self.get_audio_encoder()
        # Compatibility with Accelerate big model inference: we need the encoder to outputs stuff on the same device
        # as the inputs.
        if hasattr(encoder, "_hf_hook"):
            encoder._hf_hook.io_same_device = True

        # 2. Prepare encoder args and encoder kwargs from model kwargs.
        irrelevant_prefix = ["decoder_", "cross_attn", "use_cache"]
        encoder_kwargs = {
            argument: value
            for argument, value in model_kwargs.items()
            if not any(argument.startswith(p) for p in irrelevant_prefix)
        }
        encoder_signature = set(inspect.signature(encoder.forward).parameters)
        encoder_accepts_wildcard = "kwargs" in encoder_signature or "model_kwargs" in encoder_signature
        if not encoder_accepts_wildcard:
            encoder_kwargs = {
                argument: value for argument, value in encoder_kwargs.items() if argument in encoder_signature
            }

        # 3. make sure that encoder returns `ModelOutput`
        model_input_name = model_input_name if model_input_name is not None else self.audio_encoder.main_input_name
        encoder_kwargs["return_dict"] = True

        if self.decoder.config.audio_channels == 1:
            encoder_kwargs[model_input_name] = input_values
            audio_encoder_outputs = encoder.encode(**encoder_kwargs)
            audio_codes = audio_encoder_outputs.audio_codes
            audio_scales = audio_encoder_outputs.audio_scales

            frames, bsz, codebooks, seq_len = audio_codes.shape

        else:
            if input_values.shape[1] != 2:
                raise ValueError(
                    f"Expected stereo audio (2-channels) but example has {input_values.shape[1]} channel."
                )

            encoder_kwargs[model_input_name] = input_values[:, :1, :]
            audio_encoder_outputs_left = encoder.encode(**encoder_kwargs)
            audio_codes_left = audio_encoder_outputs_left.audio_codes
            audio_scales_left = audio_encoder_outputs_left.audio_scales

            encoder_kwargs[model_input_name] = input_values[:, 1:, :]
            audio_encoder_outputs_right = encoder.encode(**encoder_kwargs)
            audio_codes_right = audio_encoder_outputs_right.audio_codes
            audio_scales_right = audio_encoder_outputs_right.audio_scales

            frames, bsz, codebooks, seq_len = audio_codes_left.shape
            # copy alternating left/right channel codes into stereo codebook
            audio_codes = audio_codes_left.new_ones((frames, bsz, 2 * codebooks, seq_len))

            audio_codes[:, :, ::2, :] = audio_codes_left
            audio_codes[:, :, 1::2, :] = audio_codes_right

            if audio_scales_left != [None] or audio_scales_right != [None]:
                audio_scales = torch.stack([audio_scales_left, audio_scales_right], dim=1)
            else:
                audio_scales = [None] * bsz

        if frames != 1:
            raise ValueError(
                f"Expected 1 frame in the audio code outputs, got {frames} frames. Ensure chunking is "
                "disabled by setting `chunk_length=None` in the audio encoder."
            )

        decoder_input_ids = audio_codes[0, ...].reshape(bsz * self.decoder.num_codebooks, seq_len)

        model_kwargs["decoder_input_ids"] = decoder_input_ids
        model_kwargs["audio_scales"] = audio_scales
        return model_kwargs

    def prepare_decoder_input_ids_from_labels(self, labels: torch.Tensor):
        return shift_tokens_right(labels, self.config.decoder.pad_token_id, self.config.decoder.bos_token_id)

    def resize_token_embeddings(self, *args, **kwargs):
        raise NotImplementedError(
            "Resizing the embedding layers via the EncoderDecoderModel directly is not supported. Please use the"
            " respective methods of the wrapped objects (model.encoder.resize_token_embeddings(...) or"
            " model.decoder.resize_token_embeddings(...))"
        )

    def freeze_audio_encoder(self):
        """
        Freeze the audio encoder weights.
        """
        for param in self.audio_encoder.parameters():
            param.requires_grad = False
        self.audio_encoder._requires_grad = False

    def freeze_text_encoder(self):
        """
        Freeze the text encoder weights.
        """
        for param in self.text_encoder.parameters():
            param.requires_grad = False
        self.text_encoder._requires_grad = False

    def _maybe_initialize_input_ids_for_generation(
        self,
        inputs: Optional[torch.Tensor] = None,
        bos_token_id: Optional[int] = None,
        model_kwargs: Optional[Dict[str, torch.Tensor]] = None,
    ) -> torch.LongTensor:
        """Initializes input ids for generation, if necessary."""
        if inputs is not None:
            return inputs

        encoder_outputs = model_kwargs.get("encoder_outputs")
        if encoder_outputs is not None:
            # make dummy input_ids with value -100, as a sanity check ensuring that they won't be used for encoding
            shape = encoder_outputs[0].size()[:-1]
            return torch.ones(shape, dtype=torch.long, device=self.device) * -100

        if bos_token_id is None:
            raise ValueError("`bos_token_id` has to be defined when no `input_ids` are provided.")

        # If there is some tensor in `model_kwargs`, we can infer the batch size from it. This is helpful with
        # soft-prompting or in multimodal implementations built on top of decoder-only language models.
        batch_size = 1
        for value in model_kwargs.values():
            if isinstance(value, torch.Tensor):
                batch_size = value.shape[0]
                break
        return torch.ones((batch_size, 1), dtype=torch.long, device=self.device) * bos_token_id

    def _get_decoder_start_token_id(
        self, decoder_start_token_id: Optional[Union[int, List[int]]] = None, bos_token_id: Optional[int] = None
    ) -> int:
        decoder_start_token_id = (
            decoder_start_token_id
            if decoder_start_token_id is not None
            else self.generation_config.decoder_start_token_id
        )
        bos_token_id = bos_token_id if bos_token_id is not None else self.generation_config.bos_token_id

        if decoder_start_token_id is not None:
            return decoder_start_token_id
        elif bos_token_id is not None:
            return bos_token_id
        raise ValueError(
            "`decoder_start_token_id` or `bos_token_id` has to be defined for encoder-decoder generation."
        )

    @torch.no_grad()
    def generate(
        self,
        inputs: Optional[torch.Tensor] = None,
        generation_config: Optional[GenerationConfig] = None,
        logits_processor: Optional[LogitsProcessorList] = None,
        stopping_criteria: Optional[StoppingCriteriaList] = None,
        synced_gpus: Optional[bool] = None,
        streamer: Optional["BaseStreamer"] = None,
        **kwargs,
    ):
        """

        Generates sequences of token ids for models with a language modeling head.

        <Tip warning={true}>

        Most generation-controlling parameters are set in `generation_config` which, if not passed, will be set to the
        model's default generation configuration. You can override any `generation_config` by passing the corresponding
        parameters to generate(), e.g. `.generate(inputs, num_beams=4, do_sample=True)`.

        For an overview of generation strategies and code examples, check out the [following
        guide](./generation_strategies).

        </Tip>

        Parameters:
            inputs (`torch.Tensor` of varying shape depending on the modality, *optional*):
                The sequence used as a prompt for the generation or as model inputs to the encoder. If `None` the
                method initializes it with `bos_token_id` and a batch size of 1. For decoder-only models `inputs`
                should be in the format `input_ids`. For encoder-decoder models *inputs* can represent any of
                `input_ids`, `input_values`, `input_features`, or `pixel_values`.
            generation_config (`~generation.GenerationConfig`, *optional*):
                The generation configuration to be used as base parametrization for the generation call. `**kwargs`
                passed to generate matching the attributes of `generation_config` will override them. If
                `generation_config` is not provided, the default will be used, which had the following loading
                priority: 1) from the `generation_config.json` model file, if it exists; 2) from the model
                configuration. Please note that unspecified parameters will inherit [`~generation.GenerationConfig`]'s
                default values, whose documentation should be checked to parameterize generation.
            logits_processor (`LogitsProcessorList`, *optional*):
                Custom logits processors that complement the default logits processors built from arguments and
                generation config. If a logit processor is passed that is already created with the arguments or a
                generation config an error is thrown. This feature is intended for advanced users.
            stopping_criteria (`StoppingCriteriaList`, *optional*):
                Custom stopping criteria that complement the default stopping criteria built from arguments and a
                generation config. If a stopping criteria is passed that is already created with the arguments or a
                generation config an error is thrown. This feature is intended for advanced users.
            synced_gpus (`bool`, *optional*, defaults to `False`):
                Whether to continue running the while loop until max_length (needed to avoid deadlocking with
                `FullyShardedDataParallel` and DeepSpeed ZeRO Stage 3).
            streamer (`BaseStreamer`, *optional*):
                Streamer object that will be used to stream the generated sequences. Generated tokens are passed
                through `streamer.put(token_ids)` and the streamer is responsible for any further processing.
            kwargs (`Dict[str, Any]`, *optional*):
                Ad hoc parametrization of `generate_config` and/or additional model-specific kwargs that will be
                forwarded to the `forward` function of the model. If the model is an encoder-decoder model, encoder
                specific kwargs should not be prefixed and decoder specific kwargs should be prefixed with *decoder_*.

        Return:
            [`~utils.ModelOutput`] or `torch.LongTensor`: A [`~utils.ModelOutput`] (if `return_dict_in_generate=True`
            or when `config.return_dict_in_generate=True`) or a `torch.FloatTensor`.

                If the model is *not* an encoder-decoder model (`model.config.is_encoder_decoder=False`), the possible
                [`~utils.ModelOutput`] types are:

                    - [`~generation.GenerateDecoderOnlyOutput`],
                    - [`~generation.GenerateBeamDecoderOnlyOutput`]

                If the model is an encoder-decoder model (`model.config.is_encoder_decoder=True`), the possible
                [`~utils.ModelOutput`] types are:

                    - [`~generation.GenerateEncoderDecoderOutput`],
                    - [`~generation.GenerateBeamEncoderDecoderOutput`]
        """
        # 1. Handle `generation_config` and kwargs that might update it, and validate the resulting objects
        if generation_config is None:
            generation_config = self.generation_config

        generation_config = copy.deepcopy(generation_config)
        model_kwargs = generation_config.update(**kwargs)  # All unused kwargs must be model kwargs
        generation_config.validate()
        self._validate_model_kwargs(model_kwargs.copy())

        if model_kwargs.get("encoder_outputs") is not None and type(model_kwargs["encoder_outputs"]) is tuple:
            # wrap the unconditional outputs as a BaseModelOutput for compatibility with the rest of generate
            model_kwargs["encoder_outputs"] = BaseModelOutput(last_hidden_state=model_kwargs["encoder_outputs"][0])

        # 2. Set generation parameters if not already defined
        logits_processor = logits_processor if logits_processor is not None else LogitsProcessorList()
        stopping_criteria = stopping_criteria if stopping_criteria is not None else StoppingCriteriaList()

        requires_attention_mask = "encoder_outputs" not in model_kwargs
        kwargs_has_attention_mask = model_kwargs.get("attention_mask", None) is not None

        # 3. Define model inputs
        inputs_tensor, model_input_name, model_kwargs = self._prepare_model_inputs(
            inputs, generation_config.bos_token_id, model_kwargs
        )
        batch_size = inputs_tensor.shape[0]
        self._prepare_special_tokens(generation_config, kwargs_has_attention_mask, device=inputs_tensor.device)

        # 4. Define other model kwargs
        model_kwargs["use_cache"] = generation_config.use_cache
        model_kwargs["guidance_scale"] = generation_config.guidance_scale

        if model_kwargs.get("attention_mask", None) is None and requires_attention_mask:
            model_kwargs["attention_mask"] = self._prepare_attention_mask_for_generation(
                inputs_tensor, generation_config, model_kwargs
            )

        if "encoder_outputs" not in model_kwargs:
            # encoder_outputs are created and added to `model_kwargs`
            model_kwargs = self._prepare_text_encoder_kwargs_for_generation(
                inputs_tensor, model_kwargs, model_input_name, generation_config
            )

        if "decoder_input_ids" not in model_kwargs and "input_values" in model_kwargs:
            model_kwargs = self._prepare_audio_encoder_kwargs_for_generation(
                model_kwargs["input_values"],
                model_kwargs,
            )

        # 5. Prepare `input_ids` which will be used for auto-regressive generation
        input_ids, model_kwargs = self._prepare_decoder_input_ids_for_generation(
            batch_size=batch_size,
            model_input_name=model_input_name,
            model_kwargs=model_kwargs,
            decoder_start_token_id=generation_config._decoder_start_token_tensor,
            bos_token_id=generation_config._bos_token_tensor,
            device=inputs_tensor.device,
        )

        # 6. Prepare `max_length` depending on other stopping criteria.
        input_ids_length = input_ids.shape[-1]
        has_default_max_length = kwargs.get("max_length") is None and generation_config.max_length is not None
        has_default_min_length = kwargs.get("min_length") is None and generation_config.min_length is not None
        generation_config = self._prepare_generated_length(
            generation_config=generation_config,
            has_default_max_length=has_default_max_length,
            has_default_min_length=has_default_min_length,
            model_input_name=model_input_name,
            inputs_tensor=inputs_tensor,
            input_ids_length=input_ids_length,
        )

        # build the delay pattern mask for offsetting each codebook prediction by 1 (this behaviour is specific to MusicGen)
        input_ids, decoder_delay_pattern_mask = self.decoder.build_delay_pattern_mask(
            input_ids,
            pad_token_id=generation_config._decoder_start_token_tensor,
            max_length=generation_config.max_length,
        )
        # stash the delay mask so that we don't have to recompute in each forward pass
        model_kwargs["decoder_delay_pattern_mask"] = decoder_delay_pattern_mask

        # input_ids are ready to be placed on the streamer (if used)
        if streamer is not None:
            streamer.put(input_ids.cpu())

        # 7. determine generation mode
        generation_mode = generation_config.get_generation_mode()

        # 8. prepare batched CFG externally (to enable coexistence with the unbatched CFG)
        if generation_config.guidance_scale is not None and generation_config.guidance_scale > 1:
            logits_processor.append(ClassifierFreeGuidanceLogitsProcessor(generation_config.guidance_scale))
            generation_config.guidance_scale = None

        # 9. prepare distribution pre_processing samplers
        logits_processor = self._get_logits_processor(
            generation_config=generation_config,
            input_ids_seq_length=input_ids_length,
            encoder_input_ids=inputs_tensor,
            prefix_allowed_tokens_fn=None,
            logits_processor=logits_processor,
            device=input_ids.device,
        )

        # 10. prepare stopping criteria
        stopping_criteria = self._get_stopping_criteria(
            generation_config=generation_config, stopping_criteria=stopping_criteria
        )

        if generation_mode in (GenerationMode.SAMPLE, GenerationMode.GREEDY_SEARCH):
            # expand input_ids with `num_return_sequences` additional sequences per batch
            input_ids, model_kwargs = self._expand_inputs_for_generation(
                input_ids=input_ids,
                expand_size=generation_config.num_return_sequences,
                is_encoder_decoder=self.config.is_encoder_decoder,
                **model_kwargs,
            )

            # 11. run sample
            outputs = self._sample(
                input_ids,
                logits_processor=logits_processor,
                stopping_criteria=stopping_criteria,
                generation_config=generation_config,
                synced_gpus=synced_gpus,
                streamer=streamer,
                **model_kwargs,
            )

        else:
            raise ValueError(
                "Got incompatible mode for generation, should be one of greedy or sampling. "
                "Ensure that beam search is de-activated by setting `num_beams=1` and `num_beam_groups=1`."
            )

        if generation_config.return_dict_in_generate:
            output_ids = outputs.sequences
        else:
            output_ids = outputs

        # apply the pattern mask to the final ids
        output_ids = self.decoder.apply_delay_pattern_mask(output_ids, model_kwargs["decoder_delay_pattern_mask"])

        # revert the pattern delay mask by filtering the pad token id
        output_ids = output_ids[output_ids != generation_config._pad_token_tensor].reshape(
            batch_size, self.decoder.num_codebooks, -1
        )

        # append the frame dimension back to the audio codes
        output_ids = output_ids[None, ...]

        audio_scales = model_kwargs.get("audio_scales")
        if audio_scales is None:
            audio_scales = [None] * batch_size

        if self.decoder.config.audio_channels == 1:
            output_values = self.audio_encoder.decode(
                output_ids,
                audio_scales=audio_scales,
            ).audio_values
        else:
            codec_outputs_left = self.audio_encoder.decode(output_ids[:, :, ::2, :], audio_scales=audio_scales)
            output_values_left = codec_outputs_left.audio_values

            codec_outputs_right = self.audio_encoder.decode(output_ids[:, :, 1::2, :], audio_scales=audio_scales)
            output_values_right = codec_outputs_right.audio_values

            output_values = torch.cat([output_values_left, output_values_right], dim=1)

        if generation_config.return_dict_in_generate:
            outputs.sequences = output_values
            return outputs
        else:
            return output_values

    def get_unconditional_inputs(self, num_samples=1):
        """
        Helper function to get null inputs for unconditional generation, enabling the model to be used without the
        feature extractor or tokenizer.

        Args:
            num_samples (int, *optional*):
                Number of audio samples to unconditionally generate.
            max_new_tokens (int, *optional*):
                Number of tokens to generate for each sample. More tokens means longer audio samples, at the expense of
                longer inference (since more audio tokens need to be generated per sample).

        Example:
        ```python
        >>> from transformers import MusicgenForConditionalGeneration

        >>> model = MusicgenForConditionalGeneration.from_pretrained("facebook/musicgen-small")

        >>> # get the unconditional (or 'null') inputs for the model
        >>> unconditional_inputs = model.get_unconditional_inputs(num_samples=1)
        >>> audio_samples = model.generate(**unconditional_inputs, max_new_tokens=256)
        ```"""
        last_hidden_state = torch.zeros(
            (num_samples, 1, self.config.text_encoder.hidden_size), device=self.device, dtype=self.dtype
        )

        attention_mask = torch.zeros((num_samples, 1), device=self.device, dtype=torch.long)

        return MusicgenUnconditionalInput(
            encoder_outputs=(last_hidden_state,),
            attention_mask=attention_mask,
            guidance_scale=1.0,
        )


__all__ = ["MusicgenForConditionalGeneration", "MusicgenForCausalLM", "MusicgenModel", "MusicgenPreTrainedModel"]<|MERGE_RESOLUTION|>--- conflicted
+++ resolved
@@ -178,7 +178,7 @@
     return attn_output, attn_weights
 
 
-# Copied from transformers.models.bart.modeling_bart.BartAttention with Bart->Musicgen
+# Copied from transformers.models.wav2vec2.modeling_wav2vec2.Wav2Vec2Attention with Wav2Vec2->Musicgen
 class MusicgenAttention(nn.Module):
     """Multi-headed attention from 'Attention Is All You Need' paper"""
 
@@ -294,134 +294,6 @@
                 logger.warning_once(
                     f"Falling back to eager attention because `dropout` is not supported in `{attention_type}`."
                 )
-<<<<<<< HEAD
-=======
-            attn_weights = layer_head_mask.view(1, -1, 1, 1) * attn_weights.view(bsz, self.num_heads, tgt_len, src_len)
-            attn_weights = attn_weights.view(bsz * self.num_heads, tgt_len, src_len)
-
-        if output_attentions:
-            # this operation is a bit awkward, but it's required to
-            # make sure that attn_weights keeps its gradient.
-            # In order to do so, attn_weights have to be reshaped
-            # twice and have to be reused in the following
-            attn_weights_reshaped = attn_weights.view(bsz, self.num_heads, tgt_len, src_len)
-            attn_weights = attn_weights_reshaped.view(bsz * self.num_heads, tgt_len, src_len)
-        else:
-            attn_weights_reshaped = None
-
-        attn_probs = nn.functional.dropout(attn_weights, p=self.dropout, training=self.training)
-
-        attn_output = torch.bmm(attn_probs, value_states)
-
-        if attn_output.size() != (bsz * self.num_heads, tgt_len, self.head_dim):
-            raise ValueError(
-                f"`attn_output` should be of size {(bsz * self.num_heads, tgt_len, self.head_dim)}, but is"
-                f" {attn_output.size()}"
-            )
-
-        attn_output = attn_output.view(bsz, self.num_heads, tgt_len, self.head_dim)
-        attn_output = attn_output.transpose(1, 2)
-
-        # Use the `embed_dim` from the config (stored in the class) rather than `hidden_state` because `attn_output` can be
-        # partitioned across GPUs when using tensor-parallelism.
-        attn_output = attn_output.reshape(bsz, tgt_len, self.embed_dim)
-
-        attn_output = self.out_proj(attn_output)
-
-        return attn_output, attn_weights_reshaped, past_key_value
-
-
-# Copied from transformers.models.bart.modeling_bart.BartFlashAttention2 with Bart->Musicgen
-class MusicgenFlashAttention2(MusicgenAttention):
-    """
-    Musicgen flash attention module. This module inherits from `MusicgenAttention` as the weights of the module stays
-    untouched. The only required change would be on the forward pass where it needs to correctly call the public API of
-    flash attention and deal with padding tokens in case the input contains any of them.
-    """
-
-    def __init__(self, *args, **kwargs):
-        super().__init__(*args, **kwargs)
-
-        # TODO: Should be removed once Flash Attention for RoCm is bumped to 2.1.
-        # flash_attn<2.1 generates top-left aligned causal mask, while what is needed here is bottom-right alignment, that was made default for flash_attn>=2.1. This attribute is used to handle this difference. Reference: https://github.com/Dao-AILab/flash-attention/releases/tag/v2.1.0.
-        # Beware that with flash_attn<2.1, using q_seqlen != k_seqlen (except for the case q_seqlen == 1) produces a wrong mask (top-left).
-        self._flash_attn_uses_top_left_mask = flash_attn_supports_top_left_mask()
-
-    def _reshape(self, tensor: torch.Tensor, seq_len: int, bsz: int):
-        return tensor.view(bsz, seq_len, self.num_heads, self.head_dim)
-
-    def forward(
-        self,
-        hidden_states: torch.Tensor,
-        key_value_states: Optional[torch.Tensor] = None,
-        past_key_value: Optional[Tuple[torch.Tensor]] = None,
-        attention_mask: Optional[torch.Tensor] = None,
-        layer_head_mask: Optional[torch.Tensor] = None,
-        output_attentions: bool = False,
-    ) -> Tuple[torch.Tensor, Optional[torch.Tensor], Optional[Tuple[torch.Tensor]]]:
-        # if key_value_states are provided this layer is used as a cross-attention layer
-        # for the decoder
-        is_cross_attention = key_value_states is not None
-
-        bsz, q_len, _ = hidden_states.size()
-
-        # get query proj
-        query_states = self._reshape(self.q_proj(hidden_states), -1, bsz)
-        # get key, value proj
-        # `past_key_value[0].shape[2] == key_value_states.shape[1]`
-        # is checking that the `sequence_length` of the `past_key_value` is the same as
-        # the provided `key_value_states` to support prefix tuning
-        if (
-            is_cross_attention
-            and past_key_value is not None
-            and past_key_value[0].shape[2] == key_value_states.shape[1]
-        ):
-            # reuse k,v, cross_attentions
-            key_states = past_key_value[0].transpose(1, 2)
-            value_states = past_key_value[1].transpose(1, 2)
-        elif is_cross_attention:
-            # cross_attentions
-            key_states = self._reshape(self.k_proj(key_value_states), -1, bsz)
-            value_states = self._reshape(self.v_proj(key_value_states), -1, bsz)
-        elif past_key_value is not None:
-            # reuse k, v, self_attention
-            key_states = self._reshape(self.k_proj(hidden_states), -1, bsz)
-            value_states = self._reshape(self.v_proj(hidden_states), -1, bsz)
-            key_states = torch.cat([past_key_value[0].transpose(1, 2), key_states], dim=1)
-            value_states = torch.cat([past_key_value[1].transpose(1, 2), value_states], dim=1)
-        else:
-            # self_attention
-            key_states = self._reshape(self.k_proj(hidden_states), -1, bsz)
-            value_states = self._reshape(self.v_proj(hidden_states), -1, bsz)
-
-        if self.is_decoder:
-            # if cross_attention save Tuple(torch.Tensor, torch.Tensor) of all cross attention key/value_states.
-            # Further calls to cross_attention layer can then reuse all cross-attention
-            # key/value_states (first "if" case)
-            # if uni-directional self-attention (decoder) save Tuple(torch.Tensor, torch.Tensor) of
-            # all previous decoder key/value_states. Further calls to uni-directional self-attention
-            # can concat previous decoder key/value_states to current projected key/value_states (third "elif" case)
-            # if encoder bi-directional self-attention `past_key_value` is always `None`
-            past_key_value = (key_states.transpose(1, 2), value_states.transpose(1, 2))
-
-        kv_seq_len = key_states.shape[-2]
-        if past_key_value is not None:
-            kv_seq_len += past_key_value[0].shape[-2]
-
-        # In PEFT, usually we cast the layer norms in float32 for training stability reasons
-        # therefore the input hidden states gets silently casted in float32. Hence, we need
-        # cast them back in the correct dtype just to be sure everything works as expected.
-        # This might slowdown training & inference so it is recommended to not cast the LayerNorms
-        # in fp32. (LlamaRMSNorm handles it correctly)
-
-        input_dtype = query_states.dtype
-        if input_dtype == torch.float32:
-            if torch.is_autocast_enabled():
-                target_dtype = torch.get_autocast_gpu_dtype()
-            # Handle the case where the model is quantized
-            elif hasattr(self.config, "_pre_quantization_dtype"):
-                target_dtype = self.config._pre_quantization_dtype
->>>>>>> 1e921a3a
             else:
                 attention_interface = ALL_ATTENTION_FUNCTIONS[self.config._attn_implementation]
 
@@ -443,138 +315,6 @@
         return attn_output, attn_weights, past_key_value
 
 
-<<<<<<< HEAD
-=======
-class MusicgenSdpaAttention(MusicgenAttention):
-    def forward(
-        self,
-        hidden_states: torch.Tensor,
-        key_value_states: Optional[torch.Tensor] = None,
-        past_key_value: Optional[Tuple[torch.Tensor]] = None,
-        attention_mask: Optional[torch.Tensor] = None,
-        layer_head_mask: Optional[torch.Tensor] = None,
-        output_attentions: bool = False,
-    ) -> Tuple[torch.Tensor, Optional[torch.Tensor], Optional[Tuple[torch.Tensor]]]:
-        """Input shape: Batch x Time x Channel"""
-
-        if output_attentions:
-            # TODO: Improve this warning with e.g. `model.config._attn_implementation = "manual"` once this is implemented.
-            logger.warning_once(
-                "MusicgenModel is using MusicgenSdpaAttention, but `torch.nn.functional.scaled_dot_product_attention` does not support `output_attentions=True`. Falling back to the manual attention"
-                ' implementation, but specifying the manual implementation will be required from Transformers version v5.0.0 onwards. This warning can be removed using the argument `attn_implementation="eager"` when loading the model.'
-            )
-            return super().forward(
-                hidden_states,
-                key_value_states=key_value_states,
-                past_key_value=past_key_value,
-                attention_mask=attention_mask,
-                output_attentions=output_attentions,
-            )
-
-        if (
-            attention_mask is not None
-            and (attention_mask.mean(dim=[1, 2, 3]) <= torch.finfo(attention_mask.dtype).min).any()
-        ):
-            logger.warning_once(
-                '`torch.nn.functional.scaled_dot_product_attention` does not support having an empty attention mask. Falling back to the manual attention implementation. This warning can be removed using the argument `attn_implementation="eager"` when loading the model.'
-                "Note that this probably happens because `guidance_scale>1` or because you used `get_unconditional_inputs`. See https://github.com/huggingface/transformers/issues/31189 for more information."
-            )
-            return super().forward(
-                hidden_states,
-                key_value_states=key_value_states,
-                past_key_value=past_key_value,
-                attention_mask=attention_mask,
-                output_attentions=output_attentions,
-            )
-
-        # if key_value_states are provided this layer is used as a cross-attention layer
-        # for the decoder
-        is_cross_attention = key_value_states is not None
-
-        bsz, tgt_len, _ = hidden_states.size()
-
-        # get query proj
-        query_states = self.q_proj(hidden_states)
-        # get key, value proj
-        # `past_key_value[0].shape[2] == key_value_states.shape[1]`
-        # is checking that the `sequence_length` of the `past_key_value` is the same as
-        # the provided `key_value_states` to support prefix tuning
-        if (
-            is_cross_attention
-            and past_key_value is not None
-            and past_key_value[0].shape[2] == key_value_states.shape[1]
-        ):
-            # reuse k,v, cross_attentions
-            key_states = past_key_value[0]
-            value_states = past_key_value[1]
-        elif is_cross_attention:
-            # cross_attentions
-            key_states = self._shape(self.k_proj(key_value_states), -1, bsz)
-            value_states = self._shape(self.v_proj(key_value_states), -1, bsz)
-        elif past_key_value is not None:
-            # reuse k, v, self_attention
-            key_states = self._shape(self.k_proj(hidden_states), -1, bsz)
-            value_states = self._shape(self.v_proj(hidden_states), -1, bsz)
-            key_states = torch.cat([past_key_value[0], key_states], dim=2)
-            value_states = torch.cat([past_key_value[1], value_states], dim=2)
-        else:
-            # self_attention
-            key_states = self._shape(self.k_proj(hidden_states), -1, bsz)
-            value_states = self._shape(self.v_proj(hidden_states), -1, bsz)
-
-        if self.is_decoder:
-            # if cross_attention save Tuple(torch.Tensor, torch.Tensor) of all cross attention key/value_states.
-            # Further calls to cross_attention layer can then reuse all cross-attention
-            # key/value_states (first "if" case)
-            # if uni-directional self-attention (decoder) save Tuple(torch.Tensor, torch.Tensor) of
-            # all previous decoder key/value_states. Further calls to uni-directional self-attention
-            # can concat previous decoder key/value_states to current projected key/value_states (third "elif" case)
-            # if encoder bi-directional self-attention `past_key_value` is always `None`
-            past_key_value = (key_states, value_states)
-
-        query_states = self._shape(query_states, tgt_len, bsz)
-
-        # We dispatch to SDPA's Flash Attention or Efficient kernels via this `is_causal` if statement instead of an inline conditional assignment
-        # in SDPA to support both torch.compile's dynamic shapes and full graph options. An inline conditional prevents dynamic shapes from compiling.
-        # The tgt_len > 1 is necessary to match with AttentionMaskConverter.to_causal_4d that does not create a causal mask in case tgt_len == 1.
-        is_causal = True if self.is_causal and attention_mask is None and tgt_len > 1 else False
-
-        # NOTE: SDPA with memory-efficient backend is currently (torch==2.1.2) bugged when using non-contiguous inputs and a custom attn_mask,
-        # but we are fine here as `_shape` do call `.contiguous()`. Reference: https://github.com/pytorch/pytorch/issues/112577
-        attn_output = torch.nn.functional.scaled_dot_product_attention(
-            query_states,
-            key_states,
-            value_states,
-            attn_mask=attention_mask,
-            dropout_p=self.dropout if self.training else 0.0,
-            is_causal=is_causal,
-        )
-
-        if attn_output.size() != (bsz, self.num_heads, tgt_len, self.head_dim):
-            raise ValueError(
-                f"`attn_output` should be of size {(bsz, self.num_heads, tgt_len, self.head_dim)}, but is"
-                f" {attn_output.size()}"
-            )
-
-        attn_output = attn_output.transpose(1, 2)
-
-        # Use the `embed_dim` from the config (stored in the class) rather than `hidden_state` because `attn_output` can be
-        # partitioned across GPUs when using tensor-parallelism.
-        attn_output = attn_output.reshape(bsz, tgt_len, self.embed_dim)
-
-        attn_output = self.out_proj(attn_output)
-
-        return attn_output, None, past_key_value
-
-
-MUSICGEN_ATTENTION_CLASSES = {
-    "eager": MusicgenAttention,
-    "sdpa": MusicgenSdpaAttention,
-    "flash_attention_2": MusicgenFlashAttention2,
-}
-
-
->>>>>>> 1e921a3a
 class MusicgenDecoderLayer(nn.Module):
     def __init__(self, config: MusicgenDecoderConfig):
         super().__init__()
@@ -607,7 +347,8 @@
         self.fc2 = nn.Linear(config.ffn_dim, self.embed_dim, bias=False)
         self.final_layer_norm = nn.LayerNorm(self.embed_dim)
 
-    # Copied from transformers.models.mbart.modeling_mbart.MBartDecoderLayer.forward
+    # copied from transformers.models.mbart.modeling_mbart.MBartDecoderLayer.forward
+    # TODO: change to new cache class
     def forward(
         self,
         hidden_states: torch.Tensor,
@@ -952,7 +693,6 @@
             cross_attentions=all_cross_attentions,
         )
 
-    # Copied from transformers.models.bart.modeling_bart.BartDecoder._update_causal_mask
     def _update_causal_mask(
         self,
         attention_mask: Union[torch.Tensor, None],
@@ -997,7 +737,7 @@
 
         return attention_mask
 
-    # Copied from transformers.models.bart.modeling_bart.BartDecoder._update_cross_attn_mask
+    # Copied from transformers.models.bart.modeling_bart.BartPreTrainedModel._update_cross_attn_mask
     def _update_cross_attn_mask(
         self,
         encoder_hidden_states: Union[torch.Tensor, None],
