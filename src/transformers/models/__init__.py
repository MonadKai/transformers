# Copyright 2020 The HuggingFace Team. All rights reserved.
#
# Licensed under the Apache License, Version 2.0 (the "License");
# you may not use this file except in compliance with the License.
# You may obtain a copy of the License at
#
#     http://www.apache.org/licenses/LICENSE-2.0
#
# Unless required by applicable law or agreed to in writing, software
# distributed under the License is distributed on an "AS IS" BASIS,
# WITHOUT WARRANTIES OR CONDITIONS OF ANY KIND, either express or implied.
# See the License for the specific language governing permissions and
# limitations under the License.

from . import (
    albert,
    align,
    altclip,
    audio_spectrogram_transformer,
    auto,
    autoformer,
    bark,
    bart,
    barthez,
    bartpho,
    beit,
    bert,
    bert_generation,
    bert_japanese,
    bertweet,
    big_bird,
    bigbird_pegasus,
    biogpt,
    bit,
    blenderbot,
    blenderbot_small,
    blip,
    blip_2,
    bloom,
    bridgetower,
    bros,
    byt5,
    camembert,
    canine,
    chinese_clip,
    clap,
    clip,
    clipseg,
    clvp,
    code_llama,
    codegen,
    conditional_detr,
    convbert,
    convnext,
    convnextv2,
    cpm,
    cpmant,
    ctrl,
    cvt,
    data2vec,
    deberta,
    deberta_v2,
    decision_transformer,
    deformable_detr,
    deit,
    deprecated,
    depth_anything,
    deta,
    detr,
    dialogpt,
    dinat,
    dinov2,
    distilbert,
    dit,
    donut,
    dpr,
    dpt,
    efficientformer,
    efficientnet,
    electra,
    encodec,
    encoder_decoder,
    ernie,
    ernie_m,
    esm,
    falcon,
    fastspeech2_conformer,
    flaubert,
    flava,
    fnet,
    focalnet,
    fsmt,
    funnel,
    fuyu,
    git,
    glpn,
    gpt2,
    gpt_bigcode,
    gpt_neo,
    gpt_neox,
    gpt_neox_japanese,
    gpt_sw3,
    gptj,
    gptsan_japanese,
    graphormer,
    groupvit,
    herbert,
    hubert,
    ibert,
    idefics,
    imagegpt,
    informer,
    instructblip,
    jukebox,
    kosmos2,
    layoutlm,
    layoutlmv2,
    layoutlmv3,
    layoutxlm,
    led,
    levit,
    lilt,
    llama,
    llava,
    longformer,
    longt5,
    luke,
    lxmert,
    m2m_100,
    marian,
    markuplm,
    mask2former,
    maskformer,
    mbart,
    mbart50,
    mega,
    megatron_bert,
    megatron_gpt2,
    mgp_str,
    mistral,
    mixtral,
    mluke,
    mobilebert,
    mobilenet_v1,
    mobilenet_v2,
    mobilevit,
    mobilevitv2,
    mpnet,
    mpt,
    mra,
    mt5,
    musicgen,
    mvp,
    nat,
    nezha,
    nllb,
    nllb_moe,
    nougat,
    nystromformer,
    oneformer,
    openai,
    opt,
    owlv2,
    owlvit,
    patchtsmixer,
    patchtst,
    pegasus,
    pegasus_x,
    perceiver,
    persimmon,
    phi,
    phobert,
    pix2struct,
    plbart,
    poolformer,
    pop2piano,
    prophetnet,
    pvt,
    qdqbert,
    qwen2,
    rag,
    realm,
    reformer,
    regnet,
    rembert,
    resnet,
    roberta,
    roberta_prelayernorm,
    roc_bert,
    roformer,
    rwkv,
    sam,
    seamless_m4t,
    seamless_m4t_v2,
    segformer,
    sew,
    sew_d,
    siglip,
    speech_encoder_decoder,
    speech_to_text,
    speech_to_text_2,
    speecht5,
    splinter,
    squeezebert,
<<<<<<< HEAD
    starcoder2,
=======
    stablelm,
>>>>>>> 4f09d0fd
    swiftformer,
    swin,
    swin2sr,
    swinv2,
    switch_transformers,
    t5,
    table_transformer,
    tapas,
    time_series_transformer,
    timesformer,
    timm_backbone,
    trocr,
    tvlt,
    tvp,
    umt5,
    unispeech,
    unispeech_sat,
    univnet,
    upernet,
    videomae,
    vilt,
    vipllava,
    vision_encoder_decoder,
    vision_text_dual_encoder,
    visual_bert,
    vit,
    vit_hybrid,
    vit_mae,
    vit_msn,
    vitdet,
    vitmatte,
    vits,
    vivit,
    wav2vec2,
    wav2vec2_bert,
    wav2vec2_conformer,
    wav2vec2_phoneme,
    wav2vec2_with_lm,
    wavlm,
    whisper,
    x_clip,
    xglm,
    xlm,
    xlm_prophetnet,
    xlm_roberta,
    xlm_roberta_xl,
    xlnet,
    xmod,
    yolos,
    yoso,
)<|MERGE_RESOLUTION|>--- conflicted
+++ resolved
@@ -202,11 +202,8 @@
     speecht5,
     splinter,
     squeezebert,
-<<<<<<< HEAD
     starcoder2,
-=======
     stablelm,
->>>>>>> 4f09d0fd
     swiftformer,
     swin,
     swin2sr,
